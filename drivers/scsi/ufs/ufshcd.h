--- conflicted
+++ resolved
@@ -562,7 +562,17 @@
 	UFSHCI_QUIRK_SKIP_MANUAL_WB_FLUSH_CTRL		= 1 << 12,
 
 	/*
-<<<<<<< HEAD
+	 * This quirk needs to disable unipro timeout values
+	 * before power mode change
+	 */
+	UFSHCD_QUIRK_SKIP_DEF_UNIPRO_TIMEOUT_SETTING = 1 << 13,
+
+	/*
+	 * This quirk allows only sg entries aligned with page size.
+	 */
+	UFSHCD_QUIRK_ALIGN_SG_WITH_PAGE_SIZE		= 1 << 13,
+
+	/*
 	 * This quirk needs to be enabled if the host controller supports inline
 	 * encryption, but it needs to initialize the crypto capabilities in a
 	 * nonstandard way and/or it needs to override blk_ksm_ll_ops.  If
@@ -584,17 +594,6 @@
 	 * keys were stored in it.
 	 */
 	UFSHCD_QUIRK_KEYS_IN_PRDT			= 1 << 22,
-=======
-	 * This quirk needs to disable unipro timeout values
-	 * before power mode change
-	 */
-	UFSHCD_QUIRK_SKIP_DEF_UNIPRO_TIMEOUT_SETTING = 1 << 13,
-
-	/*
-	 * This quirk allows only sg entries aligned with page size.
-	 */
-	UFSHCD_QUIRK_ALIGN_SG_WITH_PAGE_SIZE		= 1 << 13,
->>>>>>> bdb39c95
 };
 
 enum ufshcd_caps {
