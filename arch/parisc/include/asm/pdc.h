--- conflicted
+++ resolved
@@ -343,11 +343,8 @@
 
 #ifdef __KERNEL__
 
-<<<<<<< HEAD
-=======
 #include <asm/page.h> /* for __PAGE_OFFSET */
 
->>>>>>> 0221c81b
 extern int pdc_type;
 
 /* Values for pdc_type */
