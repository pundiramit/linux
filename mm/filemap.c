// SPDX-License-Identifier: GPL-2.0-only
/*
 *	linux/mm/filemap.c
 *
 * Copyright (C) 1994-1999  Linus Torvalds
 */

/*
 * This file handles the generic file mmap semantics used by
 * most "normal" filesystems (but you don't /have/ to use this:
 * the NFS filesystem used to do this differently, for example)
 */
#include <linux/export.h>
#include <linux/compiler.h>
#include <linux/dax.h>
#include <linux/fs.h>
#include <linux/sched/signal.h>
#include <linux/uaccess.h>
#include <linux/capability.h>
#include <linux/kernel_stat.h>
#include <linux/gfp.h>
#include <linux/mm.h>
#include <linux/swap.h>
#include <linux/swapops.h>
#include <linux/mman.h>
#include <linux/pagemap.h>
#include <linux/file.h>
#include <linux/uio.h>
#include <linux/error-injection.h>
#include <linux/hash.h>
#include <linux/writeback.h>
#include <linux/backing-dev.h>
#include <linux/pagevec.h>
#include <linux/security.h>
#include <linux/cpuset.h>
#include <linux/hugetlb.h>
#include <linux/memcontrol.h>
#include <linux/shmem_fs.h>
#include <linux/rmap.h>
#include <linux/delayacct.h>
#include <linux/psi.h>
#include <linux/ramfs.h>
#include <linux/page_idle.h>
#include <linux/migrate.h>
#include <asm/pgalloc.h>
#include <asm/tlbflush.h>
#include "internal.h"

#define CREATE_TRACE_POINTS
#include <trace/events/filemap.h>

/*
 * FIXME: remove all knowledge of the buffer layer from the core VM
 */
#include <linux/buffer_head.h> /* for try_to_free_buffers */

#include <asm/mman.h>

/*
 * Shared mappings implemented 30.11.1994. It's not fully working yet,
 * though.
 *
 * Shared mappings now work. 15.8.1995  Bruno.
 *
 * finished 'unifying' the page and buffer cache and SMP-threaded the
 * page-cache, 21.05.1999, Ingo Molnar <mingo@redhat.com>
 *
 * SMP-threaded pagemap-LRU 1999, Andrea Arcangeli <andrea@suse.de>
 */

/*
 * Lock ordering:
 *
 *  ->i_mmap_rwsem		(truncate_pagecache)
 *    ->private_lock		(__free_pte->block_dirty_folio)
 *      ->swap_lock		(exclusive_swap_page, others)
 *        ->i_pages lock
 *
 *  ->i_rwsem
 *    ->invalidate_lock		(acquired by fs in truncate path)
 *      ->i_mmap_rwsem		(truncate->unmap_mapping_range)
 *
 *  ->mmap_lock
 *    ->i_mmap_rwsem
 *      ->page_table_lock or pte_lock	(various, mainly in memory.c)
 *        ->i_pages lock	(arch-dependent flush_dcache_mmap_lock)
 *
 *  ->mmap_lock
 *    ->invalidate_lock		(filemap_fault)
 *      ->lock_page		(filemap_fault, access_process_vm)
 *
 *  ->i_rwsem			(generic_perform_write)
 *    ->mmap_lock		(fault_in_readable->do_page_fault)
 *
 *  bdi->wb.list_lock
 *    sb_lock			(fs/fs-writeback.c)
 *    ->i_pages lock		(__sync_single_inode)
 *
 *  ->i_mmap_rwsem
 *    ->anon_vma.lock		(vma_adjust)
 *
 *  ->anon_vma.lock
 *    ->page_table_lock or pte_lock	(anon_vma_prepare and various)
 *
 *  ->page_table_lock or pte_lock
 *    ->swap_lock		(try_to_unmap_one)
 *    ->private_lock		(try_to_unmap_one)
 *    ->i_pages lock		(try_to_unmap_one)
 *    ->lruvec->lru_lock	(follow_page->mark_page_accessed)
 *    ->lruvec->lru_lock	(check_pte_range->isolate_lru_page)
 *    ->private_lock		(page_remove_rmap->set_page_dirty)
 *    ->i_pages lock		(page_remove_rmap->set_page_dirty)
 *    bdi.wb->list_lock		(page_remove_rmap->set_page_dirty)
 *    ->inode->i_lock		(page_remove_rmap->set_page_dirty)
 *    ->memcg->move_lock	(page_remove_rmap->lock_page_memcg)
 *    bdi.wb->list_lock		(zap_pte_range->set_page_dirty)
 *    ->inode->i_lock		(zap_pte_range->set_page_dirty)
 *    ->private_lock		(zap_pte_range->block_dirty_folio)
 *
 * ->i_mmap_rwsem
 *   ->tasklist_lock            (memory_failure, collect_procs_ao)
 */

static void page_cache_delete(struct address_space *mapping,
				   struct folio *folio, void *shadow)
{
	XA_STATE(xas, &mapping->i_pages, folio->index);
	long nr = 1;

	mapping_set_update(&xas, mapping);

	/* hugetlb pages are represented by a single entry in the xarray */
	if (!folio_test_hugetlb(folio)) {
		xas_set_order(&xas, folio->index, folio_order(folio));
		nr = folio_nr_pages(folio);
	}

	VM_BUG_ON_FOLIO(!folio_test_locked(folio), folio);

	xas_store(&xas, shadow);
	xas_init_marks(&xas);

	folio->mapping = NULL;
	/* Leave page->index set: truncation lookup relies upon it */
	mapping->nrpages -= nr;
}

static void filemap_unaccount_folio(struct address_space *mapping,
		struct folio *folio)
{
	long nr;

	VM_BUG_ON_FOLIO(folio_mapped(folio), folio);
	if (!IS_ENABLED(CONFIG_DEBUG_VM) && unlikely(folio_mapped(folio))) {
		pr_alert("BUG: Bad page cache in process %s  pfn:%05lx\n",
			 current->comm, folio_pfn(folio));
		dump_page(&folio->page, "still mapped when deleted");
		dump_stack();
		add_taint(TAINT_BAD_PAGE, LOCKDEP_NOW_UNRELIABLE);

		if (mapping_exiting(mapping) && !folio_test_large(folio)) {
			int mapcount = page_mapcount(&folio->page);

			if (folio_ref_count(folio) >= mapcount + 2) {
				/*
				 * All vmas have already been torn down, so it's
				 * a good bet that actually the page is unmapped
				 * and we'd rather not leak it: if we're wrong,
				 * another bad page check should catch it later.
				 */
				page_mapcount_reset(&folio->page);
				folio_ref_sub(folio, mapcount);
			}
		}
	}

	/* hugetlb folios do not participate in page cache accounting. */
	if (folio_test_hugetlb(folio))
		return;

	nr = folio_nr_pages(folio);

	__lruvec_stat_mod_folio(folio, NR_FILE_PAGES, -nr);
	if (folio_test_swapbacked(folio)) {
		__lruvec_stat_mod_folio(folio, NR_SHMEM, -nr);
		if (folio_test_pmd_mappable(folio))
			__lruvec_stat_mod_folio(folio, NR_SHMEM_THPS, -nr);
	} else if (folio_test_pmd_mappable(folio)) {
		__lruvec_stat_mod_folio(folio, NR_FILE_THPS, -nr);
		filemap_nr_thps_dec(mapping);
	}

	/*
	 * At this point folio must be either written or cleaned by
	 * truncate.  Dirty folio here signals a bug and loss of
	 * unwritten data - on ordinary filesystems.
	 *
	 * But it's harmless on in-memory filesystems like tmpfs; and can
	 * occur when a driver which did get_user_pages() sets page dirty
	 * before putting it, while the inode is being finally evicted.
	 *
	 * Below fixes dirty accounting after removing the folio entirely
	 * but leaves the dirty flag set: it has no effect for truncated
	 * folio and anyway will be cleared before returning folio to
	 * buddy allocator.
	 */
	if (WARN_ON_ONCE(folio_test_dirty(folio) &&
			 mapping_can_writeback(mapping)))
		folio_account_cleaned(folio, inode_to_wb(mapping->host));
}

/*
 * Delete a page from the page cache and free it. Caller has to make
 * sure the page is locked and that nobody else uses it - or that usage
 * is safe.  The caller must hold the i_pages lock.
 */
void __filemap_remove_folio(struct folio *folio, void *shadow)
{
	struct address_space *mapping = folio->mapping;

	trace_mm_filemap_delete_from_page_cache(folio);
	filemap_unaccount_folio(mapping, folio);
	page_cache_delete(mapping, folio, shadow);
}

void filemap_free_folio(struct address_space *mapping, struct folio *folio)
{
	void (*free_folio)(struct folio *);
	int refs = 1;

	free_folio = mapping->a_ops->free_folio;
	if (free_folio)
		free_folio(folio);

	if (folio_test_large(folio) && !folio_test_hugetlb(folio))
		refs = folio_nr_pages(folio);
	folio_put_refs(folio, refs);
}

/**
 * filemap_remove_folio - Remove folio from page cache.
 * @folio: The folio.
 *
 * This must be called only on folios that are locked and have been
 * verified to be in the page cache.  It will never put the folio into
 * the free list because the caller has a reference on the page.
 */
void filemap_remove_folio(struct folio *folio)
{
	struct address_space *mapping = folio->mapping;

	BUG_ON(!folio_test_locked(folio));
	spin_lock(&mapping->host->i_lock);
	xa_lock_irq(&mapping->i_pages);
	__filemap_remove_folio(folio, NULL);
	xa_unlock_irq(&mapping->i_pages);
	if (mapping_shrinkable(mapping))
		inode_add_lru(mapping->host);
	spin_unlock(&mapping->host->i_lock);

	filemap_free_folio(mapping, folio);
}

/*
 * page_cache_delete_batch - delete several folios from page cache
 * @mapping: the mapping to which folios belong
 * @fbatch: batch of folios to delete
 *
 * The function walks over mapping->i_pages and removes folios passed in
 * @fbatch from the mapping. The function expects @fbatch to be sorted
 * by page index and is optimised for it to be dense.
 * It tolerates holes in @fbatch (mapping entries at those indices are not
 * modified).
 *
 * The function expects the i_pages lock to be held.
 */
static void page_cache_delete_batch(struct address_space *mapping,
			     struct folio_batch *fbatch)
{
	XA_STATE(xas, &mapping->i_pages, fbatch->folios[0]->index);
	long total_pages = 0;
	int i = 0;
	struct folio *folio;

	mapping_set_update(&xas, mapping);
	xas_for_each(&xas, folio, ULONG_MAX) {
		if (i >= folio_batch_count(fbatch))
			break;

		/* A swap/dax/shadow entry got inserted? Skip it. */
		if (xa_is_value(folio))
			continue;
		/*
		 * A page got inserted in our range? Skip it. We have our
		 * pages locked so they are protected from being removed.
		 * If we see a page whose index is higher than ours, it
		 * means our page has been removed, which shouldn't be
		 * possible because we're holding the PageLock.
		 */
		if (folio != fbatch->folios[i]) {
			VM_BUG_ON_FOLIO(folio->index >
					fbatch->folios[i]->index, folio);
			continue;
		}

		WARN_ON_ONCE(!folio_test_locked(folio));

		folio->mapping = NULL;
		/* Leave folio->index set: truncation lookup relies on it */

		i++;
		xas_store(&xas, NULL);
		total_pages += folio_nr_pages(folio);
	}
	mapping->nrpages -= total_pages;
}

void delete_from_page_cache_batch(struct address_space *mapping,
				  struct folio_batch *fbatch)
{
	int i;

	if (!folio_batch_count(fbatch))
		return;

	spin_lock(&mapping->host->i_lock);
	xa_lock_irq(&mapping->i_pages);
	for (i = 0; i < folio_batch_count(fbatch); i++) {
		struct folio *folio = fbatch->folios[i];

		trace_mm_filemap_delete_from_page_cache(folio);
		filemap_unaccount_folio(mapping, folio);
	}
	page_cache_delete_batch(mapping, fbatch);
	xa_unlock_irq(&mapping->i_pages);
	if (mapping_shrinkable(mapping))
		inode_add_lru(mapping->host);
	spin_unlock(&mapping->host->i_lock);

	for (i = 0; i < folio_batch_count(fbatch); i++)
		filemap_free_folio(mapping, fbatch->folios[i]);
}

int filemap_check_errors(struct address_space *mapping)
{
	int ret = 0;
	/* Check for outstanding write errors */
	if (test_bit(AS_ENOSPC, &mapping->flags) &&
	    test_and_clear_bit(AS_ENOSPC, &mapping->flags))
		ret = -ENOSPC;
	if (test_bit(AS_EIO, &mapping->flags) &&
	    test_and_clear_bit(AS_EIO, &mapping->flags))
		ret = -EIO;
	return ret;
}
EXPORT_SYMBOL(filemap_check_errors);

static int filemap_check_and_keep_errors(struct address_space *mapping)
{
	/* Check for outstanding write errors */
	if (test_bit(AS_EIO, &mapping->flags))
		return -EIO;
	if (test_bit(AS_ENOSPC, &mapping->flags))
		return -ENOSPC;
	return 0;
}

/**
 * filemap_fdatawrite_wbc - start writeback on mapping dirty pages in range
 * @mapping:	address space structure to write
 * @wbc:	the writeback_control controlling the writeout
 *
 * Call writepages on the mapping using the provided wbc to control the
 * writeout.
 *
 * Return: %0 on success, negative error code otherwise.
 */
int filemap_fdatawrite_wbc(struct address_space *mapping,
			   struct writeback_control *wbc)
{
	int ret;

	if (!mapping_can_writeback(mapping) ||
	    !mapping_tagged(mapping, PAGECACHE_TAG_DIRTY))
		return 0;

	wbc_attach_fdatawrite_inode(wbc, mapping->host);
	ret = do_writepages(mapping, wbc);
	wbc_detach_inode(wbc);
	return ret;
}
EXPORT_SYMBOL(filemap_fdatawrite_wbc);

/**
 * __filemap_fdatawrite_range - start writeback on mapping dirty pages in range
 * @mapping:	address space structure to write
 * @start:	offset in bytes where the range starts
 * @end:	offset in bytes where the range ends (inclusive)
 * @sync_mode:	enable synchronous operation
 *
 * Start writeback against all of a mapping's dirty pages that lie
 * within the byte offsets <start, end> inclusive.
 *
 * If sync_mode is WB_SYNC_ALL then this is a "data integrity" operation, as
 * opposed to a regular memory cleansing writeback.  The difference between
 * these two operations is that if a dirty page/buffer is encountered, it must
 * be waited upon, and not just skipped over.
 *
 * Return: %0 on success, negative error code otherwise.
 */
int __filemap_fdatawrite_range(struct address_space *mapping, loff_t start,
				loff_t end, int sync_mode)
{
	struct writeback_control wbc = {
		.sync_mode = sync_mode,
		.nr_to_write = LONG_MAX,
		.range_start = start,
		.range_end = end,
	};

	return filemap_fdatawrite_wbc(mapping, &wbc);
}

static inline int __filemap_fdatawrite(struct address_space *mapping,
	int sync_mode)
{
	return __filemap_fdatawrite_range(mapping, 0, LLONG_MAX, sync_mode);
}

int filemap_fdatawrite(struct address_space *mapping)
{
	return __filemap_fdatawrite(mapping, WB_SYNC_ALL);
}
EXPORT_SYMBOL(filemap_fdatawrite);

int filemap_fdatawrite_range(struct address_space *mapping, loff_t start,
				loff_t end)
{
	return __filemap_fdatawrite_range(mapping, start, end, WB_SYNC_ALL);
}
EXPORT_SYMBOL(filemap_fdatawrite_range);

/**
 * filemap_flush - mostly a non-blocking flush
 * @mapping:	target address_space
 *
 * This is a mostly non-blocking flush.  Not suitable for data-integrity
 * purposes - I/O may not be started against all dirty pages.
 *
 * Return: %0 on success, negative error code otherwise.
 */
int filemap_flush(struct address_space *mapping)
{
	return __filemap_fdatawrite(mapping, WB_SYNC_NONE);
}
EXPORT_SYMBOL(filemap_flush);

/**
 * filemap_range_has_page - check if a page exists in range.
 * @mapping:           address space within which to check
 * @start_byte:        offset in bytes where the range starts
 * @end_byte:          offset in bytes where the range ends (inclusive)
 *
 * Find at least one page in the range supplied, usually used to check if
 * direct writing in this range will trigger a writeback.
 *
 * Return: %true if at least one page exists in the specified range,
 * %false otherwise.
 */
bool filemap_range_has_page(struct address_space *mapping,
			   loff_t start_byte, loff_t end_byte)
{
	struct page *page;
	XA_STATE(xas, &mapping->i_pages, start_byte >> PAGE_SHIFT);
	pgoff_t max = end_byte >> PAGE_SHIFT;

	if (end_byte < start_byte)
		return false;

	rcu_read_lock();
	for (;;) {
		page = xas_find(&xas, max);
		if (xas_retry(&xas, page))
			continue;
		/* Shadow entries don't count */
		if (xa_is_value(page))
			continue;
		/*
		 * We don't need to try to pin this page; we're about to
		 * release the RCU lock anyway.  It is enough to know that
		 * there was a page here recently.
		 */
		break;
	}
	rcu_read_unlock();

	return page != NULL;
}
EXPORT_SYMBOL(filemap_range_has_page);

static void __filemap_fdatawait_range(struct address_space *mapping,
				     loff_t start_byte, loff_t end_byte)
{
	pgoff_t index = start_byte >> PAGE_SHIFT;
	pgoff_t end = end_byte >> PAGE_SHIFT;
	struct pagevec pvec;
	int nr_pages;

	if (end_byte < start_byte)
		return;

	pagevec_init(&pvec);
	while (index <= end) {
		unsigned i;

		nr_pages = pagevec_lookup_range_tag(&pvec, mapping, &index,
				end, PAGECACHE_TAG_WRITEBACK);
		if (!nr_pages)
			break;

		for (i = 0; i < nr_pages; i++) {
			struct page *page = pvec.pages[i];

			wait_on_page_writeback(page);
			ClearPageError(page);
		}
		pagevec_release(&pvec);
		cond_resched();
	}
}

/**
 * filemap_fdatawait_range - wait for writeback to complete
 * @mapping:		address space structure to wait for
 * @start_byte:		offset in bytes where the range starts
 * @end_byte:		offset in bytes where the range ends (inclusive)
 *
 * Walk the list of under-writeback pages of the given address space
 * in the given range and wait for all of them.  Check error status of
 * the address space and return it.
 *
 * Since the error status of the address space is cleared by this function,
 * callers are responsible for checking the return value and handling and/or
 * reporting the error.
 *
 * Return: error status of the address space.
 */
int filemap_fdatawait_range(struct address_space *mapping, loff_t start_byte,
			    loff_t end_byte)
{
	__filemap_fdatawait_range(mapping, start_byte, end_byte);
	return filemap_check_errors(mapping);
}
EXPORT_SYMBOL(filemap_fdatawait_range);

/**
 * filemap_fdatawait_range_keep_errors - wait for writeback to complete
 * @mapping:		address space structure to wait for
 * @start_byte:		offset in bytes where the range starts
 * @end_byte:		offset in bytes where the range ends (inclusive)
 *
 * Walk the list of under-writeback pages of the given address space in the
 * given range and wait for all of them.  Unlike filemap_fdatawait_range(),
 * this function does not clear error status of the address space.
 *
 * Use this function if callers don't handle errors themselves.  Expected
 * call sites are system-wide / filesystem-wide data flushers: e.g. sync(2),
 * fsfreeze(8)
 */
int filemap_fdatawait_range_keep_errors(struct address_space *mapping,
		loff_t start_byte, loff_t end_byte)
{
	__filemap_fdatawait_range(mapping, start_byte, end_byte);
	return filemap_check_and_keep_errors(mapping);
}
EXPORT_SYMBOL(filemap_fdatawait_range_keep_errors);

/**
 * file_fdatawait_range - wait for writeback to complete
 * @file:		file pointing to address space structure to wait for
 * @start_byte:		offset in bytes where the range starts
 * @end_byte:		offset in bytes where the range ends (inclusive)
 *
 * Walk the list of under-writeback pages of the address space that file
 * refers to, in the given range and wait for all of them.  Check error
 * status of the address space vs. the file->f_wb_err cursor and return it.
 *
 * Since the error status of the file is advanced by this function,
 * callers are responsible for checking the return value and handling and/or
 * reporting the error.
 *
 * Return: error status of the address space vs. the file->f_wb_err cursor.
 */
int file_fdatawait_range(struct file *file, loff_t start_byte, loff_t end_byte)
{
	struct address_space *mapping = file->f_mapping;

	__filemap_fdatawait_range(mapping, start_byte, end_byte);
	return file_check_and_advance_wb_err(file);
}
EXPORT_SYMBOL(file_fdatawait_range);

/**
 * filemap_fdatawait_keep_errors - wait for writeback without clearing errors
 * @mapping: address space structure to wait for
 *
 * Walk the list of under-writeback pages of the given address space
 * and wait for all of them.  Unlike filemap_fdatawait(), this function
 * does not clear error status of the address space.
 *
 * Use this function if callers don't handle errors themselves.  Expected
 * call sites are system-wide / filesystem-wide data flushers: e.g. sync(2),
 * fsfreeze(8)
 *
 * Return: error status of the address space.
 */
int filemap_fdatawait_keep_errors(struct address_space *mapping)
{
	__filemap_fdatawait_range(mapping, 0, LLONG_MAX);
	return filemap_check_and_keep_errors(mapping);
}
EXPORT_SYMBOL(filemap_fdatawait_keep_errors);

/* Returns true if writeback might be needed or already in progress. */
static bool mapping_needs_writeback(struct address_space *mapping)
{
	return mapping->nrpages;
}

bool filemap_range_has_writeback(struct address_space *mapping,
				 loff_t start_byte, loff_t end_byte)
{
	XA_STATE(xas, &mapping->i_pages, start_byte >> PAGE_SHIFT);
	pgoff_t max = end_byte >> PAGE_SHIFT;
	struct page *page;

	if (end_byte < start_byte)
		return false;

	rcu_read_lock();
	xas_for_each(&xas, page, max) {
		if (xas_retry(&xas, page))
			continue;
		if (xa_is_value(page))
			continue;
		if (PageDirty(page) || PageLocked(page) || PageWriteback(page))
			break;
	}
	rcu_read_unlock();
	return page != NULL;
}
EXPORT_SYMBOL_GPL(filemap_range_has_writeback);

/**
 * filemap_write_and_wait_range - write out & wait on a file range
 * @mapping:	the address_space for the pages
 * @lstart:	offset in bytes where the range starts
 * @lend:	offset in bytes where the range ends (inclusive)
 *
 * Write out and wait upon file offsets lstart->lend, inclusive.
 *
 * Note that @lend is inclusive (describes the last byte to be written) so
 * that this function can be used to write to the very end-of-file (end = -1).
 *
 * Return: error status of the address space.
 */
int filemap_write_and_wait_range(struct address_space *mapping,
				 loff_t lstart, loff_t lend)
{
	int err = 0;

	if (mapping_needs_writeback(mapping)) {
		err = __filemap_fdatawrite_range(mapping, lstart, lend,
						 WB_SYNC_ALL);
		/*
		 * Even if the above returned error, the pages may be
		 * written partially (e.g. -ENOSPC), so we wait for it.
		 * But the -EIO is special case, it may indicate the worst
		 * thing (e.g. bug) happened, so we avoid waiting for it.
		 */
		if (err != -EIO) {
			int err2 = filemap_fdatawait_range(mapping,
						lstart, lend);
			if (!err)
				err = err2;
		} else {
			/* Clear any previously stored errors */
			filemap_check_errors(mapping);
		}
	} else {
		err = filemap_check_errors(mapping);
	}
	return err;
}
EXPORT_SYMBOL(filemap_write_and_wait_range);

void __filemap_set_wb_err(struct address_space *mapping, int err)
{
	errseq_t eseq = errseq_set(&mapping->wb_err, err);

	trace_filemap_set_wb_err(mapping, eseq);
}
EXPORT_SYMBOL(__filemap_set_wb_err);

/**
 * file_check_and_advance_wb_err - report wb error (if any) that was previously
 * 				   and advance wb_err to current one
 * @file: struct file on which the error is being reported
 *
 * When userland calls fsync (or something like nfsd does the equivalent), we
 * want to report any writeback errors that occurred since the last fsync (or
 * since the file was opened if there haven't been any).
 *
 * Grab the wb_err from the mapping. If it matches what we have in the file,
 * then just quickly return 0. The file is all caught up.
 *
 * If it doesn't match, then take the mapping value, set the "seen" flag in
 * it and try to swap it into place. If it works, or another task beat us
 * to it with the new value, then update the f_wb_err and return the error
 * portion. The error at this point must be reported via proper channels
 * (a'la fsync, or NFS COMMIT operation, etc.).
 *
 * While we handle mapping->wb_err with atomic operations, the f_wb_err
 * value is protected by the f_lock since we must ensure that it reflects
 * the latest value swapped in for this file descriptor.
 *
 * Return: %0 on success, negative error code otherwise.
 */
int file_check_and_advance_wb_err(struct file *file)
{
	int err = 0;
	errseq_t old = READ_ONCE(file->f_wb_err);
	struct address_space *mapping = file->f_mapping;

	/* Locklessly handle the common case where nothing has changed */
	if (errseq_check(&mapping->wb_err, old)) {
		/* Something changed, must use slow path */
		spin_lock(&file->f_lock);
		old = file->f_wb_err;
		err = errseq_check_and_advance(&mapping->wb_err,
						&file->f_wb_err);
		trace_file_check_and_advance_wb_err(file, old);
		spin_unlock(&file->f_lock);
	}

	/*
	 * We're mostly using this function as a drop in replacement for
	 * filemap_check_errors. Clear AS_EIO/AS_ENOSPC to emulate the effect
	 * that the legacy code would have had on these flags.
	 */
	clear_bit(AS_EIO, &mapping->flags);
	clear_bit(AS_ENOSPC, &mapping->flags);
	return err;
}
EXPORT_SYMBOL(file_check_and_advance_wb_err);

/**
 * file_write_and_wait_range - write out & wait on a file range
 * @file:	file pointing to address_space with pages
 * @lstart:	offset in bytes where the range starts
 * @lend:	offset in bytes where the range ends (inclusive)
 *
 * Write out and wait upon file offsets lstart->lend, inclusive.
 *
 * Note that @lend is inclusive (describes the last byte to be written) so
 * that this function can be used to write to the very end-of-file (end = -1).
 *
 * After writing out and waiting on the data, we check and advance the
 * f_wb_err cursor to the latest value, and return any errors detected there.
 *
 * Return: %0 on success, negative error code otherwise.
 */
int file_write_and_wait_range(struct file *file, loff_t lstart, loff_t lend)
{
	int err = 0, err2;
	struct address_space *mapping = file->f_mapping;

	if (mapping_needs_writeback(mapping)) {
		err = __filemap_fdatawrite_range(mapping, lstart, lend,
						 WB_SYNC_ALL);
		/* See comment of filemap_write_and_wait() */
		if (err != -EIO)
			__filemap_fdatawait_range(mapping, lstart, lend);
	}
	err2 = file_check_and_advance_wb_err(file);
	if (!err)
		err = err2;
	return err;
}
EXPORT_SYMBOL(file_write_and_wait_range);

/**
 * replace_page_cache_page - replace a pagecache page with a new one
 * @old:	page to be replaced
 * @new:	page to replace with
 *
 * This function replaces a page in the pagecache with a new one.  On
 * success it acquires the pagecache reference for the new page and
 * drops it for the old page.  Both the old and new pages must be
 * locked.  This function does not add the new page to the LRU, the
 * caller must do that.
 *
 * The remove + add is atomic.  This function cannot fail.
 */
void replace_page_cache_page(struct page *old, struct page *new)
{
	struct folio *fold = page_folio(old);
	struct folio *fnew = page_folio(new);
	struct address_space *mapping = old->mapping;
	void (*free_folio)(struct folio *) = mapping->a_ops->free_folio;
	pgoff_t offset = old->index;
	XA_STATE(xas, &mapping->i_pages, offset);

	VM_BUG_ON_PAGE(!PageLocked(old), old);
	VM_BUG_ON_PAGE(!PageLocked(new), new);
	VM_BUG_ON_PAGE(new->mapping, new);

	get_page(new);
	new->mapping = mapping;
	new->index = offset;

	mem_cgroup_migrate(fold, fnew);

	xas_lock_irq(&xas);
	xas_store(&xas, new);

	old->mapping = NULL;
	/* hugetlb pages do not participate in page cache accounting. */
	if (!PageHuge(old))
		__dec_lruvec_page_state(old, NR_FILE_PAGES);
	if (!PageHuge(new))
		__inc_lruvec_page_state(new, NR_FILE_PAGES);
	if (PageSwapBacked(old))
		__dec_lruvec_page_state(old, NR_SHMEM);
	if (PageSwapBacked(new))
		__inc_lruvec_page_state(new, NR_SHMEM);
	xas_unlock_irq(&xas);
	if (free_folio)
		free_folio(fold);
	folio_put(fold);
}
EXPORT_SYMBOL_GPL(replace_page_cache_page);

noinline int __filemap_add_folio(struct address_space *mapping,
		struct folio *folio, pgoff_t index, gfp_t gfp, void **shadowp)
{
	XA_STATE(xas, &mapping->i_pages, index);
	int huge = folio_test_hugetlb(folio);
	bool charged = false;
	long nr = 1;

	VM_BUG_ON_FOLIO(!folio_test_locked(folio), folio);
	VM_BUG_ON_FOLIO(folio_test_swapbacked(folio), folio);
	mapping_set_update(&xas, mapping);

	if (!huge) {
		int error = mem_cgroup_charge(folio, NULL, gfp);
		VM_BUG_ON_FOLIO(index & (folio_nr_pages(folio) - 1), folio);
		if (error)
			return error;
		charged = true;
		xas_set_order(&xas, index, folio_order(folio));
		nr = folio_nr_pages(folio);
	}

	gfp &= GFP_RECLAIM_MASK;
	folio_ref_add(folio, nr);
	folio->mapping = mapping;
	folio->index = xas.xa_index;

	do {
		unsigned int order = xa_get_order(xas.xa, xas.xa_index);
		void *entry, *old = NULL;

		if (order > folio_order(folio))
			xas_split_alloc(&xas, xa_load(xas.xa, xas.xa_index),
					order, gfp);
		xas_lock_irq(&xas);
		xas_for_each_conflict(&xas, entry) {
			old = entry;
			if (!xa_is_value(entry)) {
				xas_set_err(&xas, -EEXIST);
				goto unlock;
			}
		}

		if (old) {
			if (shadowp)
				*shadowp = old;
			/* entry may have been split before we acquired lock */
			order = xa_get_order(xas.xa, xas.xa_index);
			if (order > folio_order(folio)) {
				/* How to handle large swap entries? */
				BUG_ON(shmem_mapping(mapping));
				xas_split(&xas, old, order);
				xas_reset(&xas);
			}
		}

		xas_store(&xas, folio);
		if (xas_error(&xas))
			goto unlock;

		mapping->nrpages += nr;

		/* hugetlb pages do not participate in page cache accounting */
		if (!huge) {
			__lruvec_stat_mod_folio(folio, NR_FILE_PAGES, nr);
			if (folio_test_pmd_mappable(folio))
				__lruvec_stat_mod_folio(folio,
						NR_FILE_THPS, nr);
		}
unlock:
		xas_unlock_irq(&xas);
	} while (xas_nomem(&xas, gfp));

	if (xas_error(&xas))
		goto error;

	trace_mm_filemap_add_to_page_cache(folio);
	return 0;
error:
	if (charged)
		mem_cgroup_uncharge(folio);
	folio->mapping = NULL;
	/* Leave page->index set: truncation relies upon it */
	folio_put_refs(folio, nr);
	return xas_error(&xas);
}
ALLOW_ERROR_INJECTION(__filemap_add_folio, ERRNO);

/**
 * add_to_page_cache_locked - add a locked page to the pagecache
 * @page:	page to add
 * @mapping:	the page's address_space
 * @offset:	page index
 * @gfp_mask:	page allocation mode
 *
 * This function is used to add a page to the pagecache. It must be locked.
 * This function does not add the page to the LRU.  The caller must do that.
 *
 * Return: %0 on success, negative error code otherwise.
 */
int add_to_page_cache_locked(struct page *page, struct address_space *mapping,
		pgoff_t offset, gfp_t gfp_mask)
{
	return __filemap_add_folio(mapping, page_folio(page), offset,
					  gfp_mask, NULL);
}
EXPORT_SYMBOL(add_to_page_cache_locked);

int filemap_add_folio(struct address_space *mapping, struct folio *folio,
				pgoff_t index, gfp_t gfp)
{
	void *shadow = NULL;
	int ret;

	__folio_set_locked(folio);
	ret = __filemap_add_folio(mapping, folio, index, gfp, &shadow);
	if (unlikely(ret))
		__folio_clear_locked(folio);
	else {
		/*
		 * The folio might have been evicted from cache only
		 * recently, in which case it should be activated like
		 * any other repeatedly accessed folio.
		 * The exception is folios getting rewritten; evicting other
		 * data from the working set, only to cache data that will
		 * get overwritten with something else, is a waste of memory.
		 */
		WARN_ON_ONCE(folio_test_active(folio));
		if (!(gfp & __GFP_WRITE) && shadow)
			workingset_refault(folio, shadow);
		folio_add_lru(folio);
	}
	return ret;
}
EXPORT_SYMBOL_GPL(filemap_add_folio);

#ifdef CONFIG_NUMA
struct folio *filemap_alloc_folio(gfp_t gfp, unsigned int order)
{
	int n;
	struct folio *folio;

	if (cpuset_do_page_mem_spread()) {
		unsigned int cpuset_mems_cookie;
		do {
			cpuset_mems_cookie = read_mems_allowed_begin();
			n = cpuset_mem_spread_node();
			folio = __folio_alloc_node(gfp, order, n);
		} while (!folio && read_mems_allowed_retry(cpuset_mems_cookie));

		return folio;
	}
	return folio_alloc(gfp, order);
}
EXPORT_SYMBOL(filemap_alloc_folio);
#endif

/*
 * filemap_invalidate_lock_two - lock invalidate_lock for two mappings
 *
 * Lock exclusively invalidate_lock of any passed mapping that is not NULL.
 *
 * @mapping1: the first mapping to lock
 * @mapping2: the second mapping to lock
 */
void filemap_invalidate_lock_two(struct address_space *mapping1,
				 struct address_space *mapping2)
{
	if (mapping1 > mapping2)
		swap(mapping1, mapping2);
	if (mapping1)
		down_write(&mapping1->invalidate_lock);
	if (mapping2 && mapping1 != mapping2)
		down_write_nested(&mapping2->invalidate_lock, 1);
}
EXPORT_SYMBOL(filemap_invalidate_lock_two);

/*
 * filemap_invalidate_unlock_two - unlock invalidate_lock for two mappings
 *
 * Unlock exclusive invalidate_lock of any passed mapping that is not NULL.
 *
 * @mapping1: the first mapping to unlock
 * @mapping2: the second mapping to unlock
 */
void filemap_invalidate_unlock_two(struct address_space *mapping1,
				   struct address_space *mapping2)
{
	if (mapping1)
		up_write(&mapping1->invalidate_lock);
	if (mapping2 && mapping1 != mapping2)
		up_write(&mapping2->invalidate_lock);
}
EXPORT_SYMBOL(filemap_invalidate_unlock_two);

/*
 * In order to wait for pages to become available there must be
 * waitqueues associated with pages. By using a hash table of
 * waitqueues where the bucket discipline is to maintain all
 * waiters on the same queue and wake all when any of the pages
 * become available, and for the woken contexts to check to be
 * sure the appropriate page became available, this saves space
 * at a cost of "thundering herd" phenomena during rare hash
 * collisions.
 */
#define PAGE_WAIT_TABLE_BITS 8
#define PAGE_WAIT_TABLE_SIZE (1 << PAGE_WAIT_TABLE_BITS)
static wait_queue_head_t folio_wait_table[PAGE_WAIT_TABLE_SIZE] __cacheline_aligned;

static wait_queue_head_t *folio_waitqueue(struct folio *folio)
{
	return &folio_wait_table[hash_ptr(folio, PAGE_WAIT_TABLE_BITS)];
}

void __init pagecache_init(void)
{
	int i;

	for (i = 0; i < PAGE_WAIT_TABLE_SIZE; i++)
		init_waitqueue_head(&folio_wait_table[i]);

	page_writeback_init();
}

/*
 * The page wait code treats the "wait->flags" somewhat unusually, because
 * we have multiple different kinds of waits, not just the usual "exclusive"
 * one.
 *
 * We have:
 *
 *  (a) no special bits set:
 *
 *	We're just waiting for the bit to be released, and when a waker
 *	calls the wakeup function, we set WQ_FLAG_WOKEN and wake it up,
 *	and remove it from the wait queue.
 *
 *	Simple and straightforward.
 *
 *  (b) WQ_FLAG_EXCLUSIVE:
 *
 *	The waiter is waiting to get the lock, and only one waiter should
 *	be woken up to avoid any thundering herd behavior. We'll set the
 *	WQ_FLAG_WOKEN bit, wake it up, and remove it from the wait queue.
 *
 *	This is the traditional exclusive wait.
 *
 *  (c) WQ_FLAG_EXCLUSIVE | WQ_FLAG_CUSTOM:
 *
 *	The waiter is waiting to get the bit, and additionally wants the
 *	lock to be transferred to it for fair lock behavior. If the lock
 *	cannot be taken, we stop walking the wait queue without waking
 *	the waiter.
 *
 *	This is the "fair lock handoff" case, and in addition to setting
 *	WQ_FLAG_WOKEN, we set WQ_FLAG_DONE to let the waiter easily see
 *	that it now has the lock.
 */
static int wake_page_function(wait_queue_entry_t *wait, unsigned mode, int sync, void *arg)
{
	unsigned int flags;
	struct wait_page_key *key = arg;
	struct wait_page_queue *wait_page
		= container_of(wait, struct wait_page_queue, wait);

	if (!wake_page_match(wait_page, key))
		return 0;

	/*
	 * If it's a lock handoff wait, we get the bit for it, and
	 * stop walking (and do not wake it up) if we can't.
	 */
	flags = wait->flags;
	if (flags & WQ_FLAG_EXCLUSIVE) {
		if (test_bit(key->bit_nr, &key->folio->flags))
			return -1;
		if (flags & WQ_FLAG_CUSTOM) {
			if (test_and_set_bit(key->bit_nr, &key->folio->flags))
				return -1;
			flags |= WQ_FLAG_DONE;
		}
	}

	/*
	 * We are holding the wait-queue lock, but the waiter that
	 * is waiting for this will be checking the flags without
	 * any locking.
	 *
	 * So update the flags atomically, and wake up the waiter
	 * afterwards to avoid any races. This store-release pairs
	 * with the load-acquire in folio_wait_bit_common().
	 */
	smp_store_release(&wait->flags, flags | WQ_FLAG_WOKEN);
	wake_up_state(wait->private, mode);

	/*
	 * Ok, we have successfully done what we're waiting for,
	 * and we can unconditionally remove the wait entry.
	 *
	 * Note that this pairs with the "finish_wait()" in the
	 * waiter, and has to be the absolute last thing we do.
	 * After this list_del_init(&wait->entry) the wait entry
	 * might be de-allocated and the process might even have
	 * exited.
	 */
	list_del_init_careful(&wait->entry);
	return (flags & WQ_FLAG_EXCLUSIVE) != 0;
}

static void folio_wake_bit(struct folio *folio, int bit_nr)
{
	wait_queue_head_t *q = folio_waitqueue(folio);
	struct wait_page_key key;
	unsigned long flags;
	wait_queue_entry_t bookmark;

	key.folio = folio;
	key.bit_nr = bit_nr;
	key.page_match = 0;

	bookmark.flags = 0;
	bookmark.private = NULL;
	bookmark.func = NULL;
	INIT_LIST_HEAD(&bookmark.entry);

	spin_lock_irqsave(&q->lock, flags);
	__wake_up_locked_key_bookmark(q, TASK_NORMAL, &key, &bookmark);

	while (bookmark.flags & WQ_FLAG_BOOKMARK) {
		/*
		 * Take a breather from holding the lock,
		 * allow pages that finish wake up asynchronously
		 * to acquire the lock and remove themselves
		 * from wait queue
		 */
		spin_unlock_irqrestore(&q->lock, flags);
		cpu_relax();
		spin_lock_irqsave(&q->lock, flags);
		__wake_up_locked_key_bookmark(q, TASK_NORMAL, &key, &bookmark);
	}

	/*
	 * It's possible to miss clearing waiters here, when we woke our page
	 * waiters, but the hashed waitqueue has waiters for other pages on it.
	 * That's okay, it's a rare case. The next waker will clear it.
	 *
	 * Note that, depending on the page pool (buddy, hugetlb, ZONE_DEVICE,
	 * other), the flag may be cleared in the course of freeing the page;
	 * but that is not required for correctness.
	 */
	if (!waitqueue_active(q) || !key.page_match)
		folio_clear_waiters(folio);

	spin_unlock_irqrestore(&q->lock, flags);
}

static void folio_wake(struct folio *folio, int bit)
{
	if (!folio_test_waiters(folio))
		return;
	folio_wake_bit(folio, bit);
}

/*
 * A choice of three behaviors for folio_wait_bit_common():
 */
enum behavior {
	EXCLUSIVE,	/* Hold ref to page and take the bit when woken, like
			 * __folio_lock() waiting on then setting PG_locked.
			 */
	SHARED,		/* Hold ref to page and check the bit when woken, like
			 * folio_wait_writeback() waiting on PG_writeback.
			 */
	DROP,		/* Drop ref to page before wait, no check when woken,
			 * like folio_put_wait_locked() on PG_locked.
			 */
};

/*
 * Attempt to check (or get) the folio flag, and mark us done
 * if successful.
 */
static inline bool folio_trylock_flag(struct folio *folio, int bit_nr,
					struct wait_queue_entry *wait)
{
	if (wait->flags & WQ_FLAG_EXCLUSIVE) {
		if (test_and_set_bit(bit_nr, &folio->flags))
			return false;
	} else if (test_bit(bit_nr, &folio->flags))
		return false;

	wait->flags |= WQ_FLAG_WOKEN | WQ_FLAG_DONE;
	return true;
}

/* How many times do we accept lock stealing from under a waiter? */
int sysctl_page_lock_unfairness = 5;

static inline int folio_wait_bit_common(struct folio *folio, int bit_nr,
		int state, enum behavior behavior)
{
	wait_queue_head_t *q = folio_waitqueue(folio);
	int unfairness = sysctl_page_lock_unfairness;
	struct wait_page_queue wait_page;
	wait_queue_entry_t *wait = &wait_page.wait;
	bool thrashing = false;
	bool delayacct = false;
	unsigned long pflags;

	if (bit_nr == PG_locked &&
	    !folio_test_uptodate(folio) && folio_test_workingset(folio)) {
		if (!folio_test_swapbacked(folio)) {
			delayacct_thrashing_start();
			delayacct = true;
		}
		psi_memstall_enter(&pflags);
		thrashing = true;
	}

	init_wait(wait);
	wait->func = wake_page_function;
	wait_page.folio = folio;
	wait_page.bit_nr = bit_nr;

repeat:
	wait->flags = 0;
	if (behavior == EXCLUSIVE) {
		wait->flags = WQ_FLAG_EXCLUSIVE;
		if (--unfairness < 0)
			wait->flags |= WQ_FLAG_CUSTOM;
	}

	/*
	 * Do one last check whether we can get the
	 * page bit synchronously.
	 *
	 * Do the folio_set_waiters() marking before that
	 * to let any waker we _just_ missed know they
	 * need to wake us up (otherwise they'll never
	 * even go to the slow case that looks at the
	 * page queue), and add ourselves to the wait
	 * queue if we need to sleep.
	 *
	 * This part needs to be done under the queue
	 * lock to avoid races.
	 */
	spin_lock_irq(&q->lock);
	folio_set_waiters(folio);
	if (!folio_trylock_flag(folio, bit_nr, wait))
		__add_wait_queue_entry_tail(q, wait);
	spin_unlock_irq(&q->lock);

	/*
	 * From now on, all the logic will be based on
	 * the WQ_FLAG_WOKEN and WQ_FLAG_DONE flag, to
	 * see whether the page bit testing has already
	 * been done by the wake function.
	 *
	 * We can drop our reference to the folio.
	 */
	if (behavior == DROP)
		folio_put(folio);

	/*
	 * Note that until the "finish_wait()", or until
	 * we see the WQ_FLAG_WOKEN flag, we need to
	 * be very careful with the 'wait->flags', because
	 * we may race with a waker that sets them.
	 */
	for (;;) {
		unsigned int flags;

		set_current_state(state);

		/* Loop until we've been woken or interrupted */
		flags = smp_load_acquire(&wait->flags);
		if (!(flags & WQ_FLAG_WOKEN)) {
			if (signal_pending_state(state, current))
				break;

			io_schedule();
			continue;
		}

		/* If we were non-exclusive, we're done */
		if (behavior != EXCLUSIVE)
			break;

		/* If the waker got the lock for us, we're done */
		if (flags & WQ_FLAG_DONE)
			break;

		/*
		 * Otherwise, if we're getting the lock, we need to
		 * try to get it ourselves.
		 *
		 * And if that fails, we'll have to retry this all.
		 */
		if (unlikely(test_and_set_bit(bit_nr, folio_flags(folio, 0))))
			goto repeat;

		wait->flags |= WQ_FLAG_DONE;
		break;
	}

	/*
	 * If a signal happened, this 'finish_wait()' may remove the last
	 * waiter from the wait-queues, but the folio waiters bit will remain
	 * set. That's ok. The next wakeup will take care of it, and trying
	 * to do it here would be difficult and prone to races.
	 */
	finish_wait(q, wait);

	if (thrashing) {
		if (delayacct)
			delayacct_thrashing_end();
		psi_memstall_leave(&pflags);
	}

	/*
	 * NOTE! The wait->flags weren't stable until we've done the
	 * 'finish_wait()', and we could have exited the loop above due
	 * to a signal, and had a wakeup event happen after the signal
	 * test but before the 'finish_wait()'.
	 *
	 * So only after the finish_wait() can we reliably determine
	 * if we got woken up or not, so we can now figure out the final
	 * return value based on that state without races.
	 *
	 * Also note that WQ_FLAG_WOKEN is sufficient for a non-exclusive
	 * waiter, but an exclusive one requires WQ_FLAG_DONE.
	 */
	if (behavior == EXCLUSIVE)
		return wait->flags & WQ_FLAG_DONE ? 0 : -EINTR;

	return wait->flags & WQ_FLAG_WOKEN ? 0 : -EINTR;
}

#ifdef CONFIG_MIGRATION
/**
 * migration_entry_wait_on_locked - Wait for a migration entry to be removed
 * @entry: migration swap entry.
 * @ptep: mapped pte pointer. Will return with the ptep unmapped. Only required
 *        for pte entries, pass NULL for pmd entries.
 * @ptl: already locked ptl. This function will drop the lock.
 *
 * Wait for a migration entry referencing the given page to be removed. This is
 * equivalent to put_and_wait_on_page_locked(page, TASK_UNINTERRUPTIBLE) except
 * this can be called without taking a reference on the page. Instead this
 * should be called while holding the ptl for the migration entry referencing
 * the page.
 *
 * Returns after unmapping and unlocking the pte/ptl with pte_unmap_unlock().
 *
 * This follows the same logic as folio_wait_bit_common() so see the comments
 * there.
 */
void migration_entry_wait_on_locked(swp_entry_t entry, pte_t *ptep,
				spinlock_t *ptl)
{
	struct wait_page_queue wait_page;
	wait_queue_entry_t *wait = &wait_page.wait;
	bool thrashing = false;
	bool delayacct = false;
	unsigned long pflags;
	wait_queue_head_t *q;
	struct folio *folio = page_folio(pfn_swap_entry_to_page(entry));

	q = folio_waitqueue(folio);
	if (!folio_test_uptodate(folio) && folio_test_workingset(folio)) {
		if (!folio_test_swapbacked(folio)) {
			delayacct_thrashing_start();
			delayacct = true;
		}
		psi_memstall_enter(&pflags);
		thrashing = true;
	}

	init_wait(wait);
	wait->func = wake_page_function;
	wait_page.folio = folio;
	wait_page.bit_nr = PG_locked;
	wait->flags = 0;

	spin_lock_irq(&q->lock);
	folio_set_waiters(folio);
	if (!folio_trylock_flag(folio, PG_locked, wait))
		__add_wait_queue_entry_tail(q, wait);
	spin_unlock_irq(&q->lock);

	/*
	 * If a migration entry exists for the page the migration path must hold
	 * a valid reference to the page, and it must take the ptl to remove the
	 * migration entry. So the page is valid until the ptl is dropped.
	 */
	if (ptep)
		pte_unmap_unlock(ptep, ptl);
	else
		spin_unlock(ptl);

	for (;;) {
		unsigned int flags;

		set_current_state(TASK_UNINTERRUPTIBLE);

		/* Loop until we've been woken or interrupted */
		flags = smp_load_acquire(&wait->flags);
		if (!(flags & WQ_FLAG_WOKEN)) {
			if (signal_pending_state(TASK_UNINTERRUPTIBLE, current))
				break;

			io_schedule();
			continue;
		}
		break;
	}

	finish_wait(q, wait);

	if (thrashing) {
		if (delayacct)
			delayacct_thrashing_end();
		psi_memstall_leave(&pflags);
	}
}
#endif

void folio_wait_bit(struct folio *folio, int bit_nr)
{
	folio_wait_bit_common(folio, bit_nr, TASK_UNINTERRUPTIBLE, SHARED);
}
EXPORT_SYMBOL(folio_wait_bit);

int folio_wait_bit_killable(struct folio *folio, int bit_nr)
{
	return folio_wait_bit_common(folio, bit_nr, TASK_KILLABLE, SHARED);
}
EXPORT_SYMBOL(folio_wait_bit_killable);

/**
 * folio_put_wait_locked - Drop a reference and wait for it to be unlocked
 * @folio: The folio to wait for.
 * @state: The sleep state (TASK_KILLABLE, TASK_UNINTERRUPTIBLE, etc).
 *
 * The caller should hold a reference on @folio.  They expect the page to
 * become unlocked relatively soon, but do not wish to hold up migration
 * (for example) by holding the reference while waiting for the folio to
 * come unlocked.  After this function returns, the caller should not
 * dereference @folio.
 *
 * Return: 0 if the folio was unlocked or -EINTR if interrupted by a signal.
 */
int folio_put_wait_locked(struct folio *folio, int state)
{
	return folio_wait_bit_common(folio, PG_locked, state, DROP);
}

/**
 * folio_add_wait_queue - Add an arbitrary waiter to a folio's wait queue
 * @folio: Folio defining the wait queue of interest
 * @waiter: Waiter to add to the queue
 *
 * Add an arbitrary @waiter to the wait queue for the nominated @folio.
 */
void folio_add_wait_queue(struct folio *folio, wait_queue_entry_t *waiter)
{
	wait_queue_head_t *q = folio_waitqueue(folio);
	unsigned long flags;

	spin_lock_irqsave(&q->lock, flags);
	__add_wait_queue_entry_tail(q, waiter);
	folio_set_waiters(folio);
	spin_unlock_irqrestore(&q->lock, flags);
}
EXPORT_SYMBOL_GPL(folio_add_wait_queue);

#ifndef clear_bit_unlock_is_negative_byte

/*
 * PG_waiters is the high bit in the same byte as PG_lock.
 *
 * On x86 (and on many other architectures), we can clear PG_lock and
 * test the sign bit at the same time. But if the architecture does
 * not support that special operation, we just do this all by hand
 * instead.
 *
 * The read of PG_waiters has to be after (or concurrently with) PG_locked
 * being cleared, but a memory barrier should be unnecessary since it is
 * in the same byte as PG_locked.
 */
static inline bool clear_bit_unlock_is_negative_byte(long nr, volatile void *mem)
{
	clear_bit_unlock(nr, mem);
	/* smp_mb__after_atomic(); */
	return test_bit(PG_waiters, mem);
}

#endif

/**
 * folio_unlock - Unlock a locked folio.
 * @folio: The folio.
 *
 * Unlocks the folio and wakes up any thread sleeping on the page lock.
 *
 * Context: May be called from interrupt or process context.  May not be
 * called from NMI context.
 */
void folio_unlock(struct folio *folio)
{
	/* Bit 7 allows x86 to check the byte's sign bit */
	BUILD_BUG_ON(PG_waiters != 7);
	BUILD_BUG_ON(PG_locked > 7);
	VM_BUG_ON_FOLIO(!folio_test_locked(folio), folio);
	if (clear_bit_unlock_is_negative_byte(PG_locked, folio_flags(folio, 0)))
		folio_wake_bit(folio, PG_locked);
}
EXPORT_SYMBOL(folio_unlock);

/**
 * folio_end_private_2 - Clear PG_private_2 and wake any waiters.
 * @folio: The folio.
 *
 * Clear the PG_private_2 bit on a folio and wake up any sleepers waiting for
 * it.  The folio reference held for PG_private_2 being set is released.
 *
 * This is, for example, used when a netfs folio is being written to a local
 * disk cache, thereby allowing writes to the cache for the same folio to be
 * serialised.
 */
void folio_end_private_2(struct folio *folio)
{
	VM_BUG_ON_FOLIO(!folio_test_private_2(folio), folio);
	clear_bit_unlock(PG_private_2, folio_flags(folio, 0));
	folio_wake_bit(folio, PG_private_2);
	folio_put(folio);
}
EXPORT_SYMBOL(folio_end_private_2);

/**
 * folio_wait_private_2 - Wait for PG_private_2 to be cleared on a folio.
 * @folio: The folio to wait on.
 *
 * Wait for PG_private_2 (aka PG_fscache) to be cleared on a folio.
 */
void folio_wait_private_2(struct folio *folio)
{
	while (folio_test_private_2(folio))
		folio_wait_bit(folio, PG_private_2);
}
EXPORT_SYMBOL(folio_wait_private_2);

/**
 * folio_wait_private_2_killable - Wait for PG_private_2 to be cleared on a folio.
 * @folio: The folio to wait on.
 *
 * Wait for PG_private_2 (aka PG_fscache) to be cleared on a folio or until a
 * fatal signal is received by the calling task.
 *
 * Return:
 * - 0 if successful.
 * - -EINTR if a fatal signal was encountered.
 */
int folio_wait_private_2_killable(struct folio *folio)
{
	int ret = 0;

	while (folio_test_private_2(folio)) {
		ret = folio_wait_bit_killable(folio, PG_private_2);
		if (ret < 0)
			break;
	}

	return ret;
}
EXPORT_SYMBOL(folio_wait_private_2_killable);

/**
 * folio_end_writeback - End writeback against a folio.
 * @folio: The folio.
 */
void folio_end_writeback(struct folio *folio)
{
	/*
	 * folio_test_clear_reclaim() could be used here but it is an
	 * atomic operation and overkill in this particular case. Failing
	 * to shuffle a folio marked for immediate reclaim is too mild
	 * a gain to justify taking an atomic operation penalty at the
	 * end of every folio writeback.
	 */
	if (folio_test_reclaim(folio)) {
		folio_clear_reclaim(folio);
		folio_rotate_reclaimable(folio);
	}

	/*
	 * Writeback does not hold a folio reference of its own, relying
	 * on truncation to wait for the clearing of PG_writeback.
	 * But here we must make sure that the folio is not freed and
	 * reused before the folio_wake().
	 */
	folio_get(folio);
	if (!__folio_end_writeback(folio))
		BUG();

	smp_mb__after_atomic();
	folio_wake(folio, PG_writeback);
	acct_reclaim_writeback(folio);
	folio_put(folio);
}
EXPORT_SYMBOL(folio_end_writeback);

/*
 * After completing I/O on a page, call this routine to update the page
 * flags appropriately
 */
void page_endio(struct page *page, bool is_write, int err)
{
	if (!is_write) {
		if (!err) {
			SetPageUptodate(page);
		} else {
			ClearPageUptodate(page);
			SetPageError(page);
		}
		unlock_page(page);
	} else {
		if (err) {
			struct address_space *mapping;

			SetPageError(page);
			mapping = page_mapping(page);
			if (mapping)
				mapping_set_error(mapping, err);
		}
		end_page_writeback(page);
	}
}
EXPORT_SYMBOL_GPL(page_endio);

/**
 * __folio_lock - Get a lock on the folio, assuming we need to sleep to get it.
 * @folio: The folio to lock
 */
void __folio_lock(struct folio *folio)
{
	folio_wait_bit_common(folio, PG_locked, TASK_UNINTERRUPTIBLE,
				EXCLUSIVE);
}
EXPORT_SYMBOL(__folio_lock);

int __folio_lock_killable(struct folio *folio)
{
	return folio_wait_bit_common(folio, PG_locked, TASK_KILLABLE,
					EXCLUSIVE);
}
EXPORT_SYMBOL_GPL(__folio_lock_killable);

static int __folio_lock_async(struct folio *folio, struct wait_page_queue *wait)
{
	struct wait_queue_head *q = folio_waitqueue(folio);
	int ret = 0;

	wait->folio = folio;
	wait->bit_nr = PG_locked;

	spin_lock_irq(&q->lock);
	__add_wait_queue_entry_tail(q, &wait->wait);
	folio_set_waiters(folio);
	ret = !folio_trylock(folio);
	/*
	 * If we were successful now, we know we're still on the
	 * waitqueue as we're still under the lock. This means it's
	 * safe to remove and return success, we know the callback
	 * isn't going to trigger.
	 */
	if (!ret)
		__remove_wait_queue(q, &wait->wait);
	else
		ret = -EIOCBQUEUED;
	spin_unlock_irq(&q->lock);
	return ret;
}

/*
 * Return values:
 * true - folio is locked; mmap_lock is still held.
 * false - folio is not locked.
 *     mmap_lock has been released (mmap_read_unlock(), unless flags had both
 *     FAULT_FLAG_ALLOW_RETRY and FAULT_FLAG_RETRY_NOWAIT set, in
 *     which case mmap_lock is still held.
 *
 * If neither ALLOW_RETRY nor KILLABLE are set, will always return true
 * with the folio locked and the mmap_lock unperturbed.
 */
bool __folio_lock_or_retry(struct folio *folio, struct mm_struct *mm,
			 unsigned int flags)
{
	if (fault_flag_allow_retry_first(flags)) {
		/*
		 * CAUTION! In this case, mmap_lock is not released
		 * even though return 0.
		 */
		if (flags & FAULT_FLAG_RETRY_NOWAIT)
			return false;

		mmap_read_unlock(mm);
		if (flags & FAULT_FLAG_KILLABLE)
			folio_wait_locked_killable(folio);
		else
			folio_wait_locked(folio);
		return false;
	}
	if (flags & FAULT_FLAG_KILLABLE) {
		bool ret;

		ret = __folio_lock_killable(folio);
		if (ret) {
			mmap_read_unlock(mm);
			return false;
		}
	} else {
		__folio_lock(folio);
	}

	return true;
}

/**
 * page_cache_next_miss() - Find the next gap in the page cache.
 * @mapping: Mapping.
 * @index: Index.
 * @max_scan: Maximum range to search.
 *
 * Search the range [index, min(index + max_scan - 1, ULONG_MAX)] for the
 * gap with the lowest index.
 *
 * This function may be called under the rcu_read_lock.  However, this will
 * not atomically search a snapshot of the cache at a single point in time.
 * For example, if a gap is created at index 5, then subsequently a gap is
 * created at index 10, page_cache_next_miss covering both indices may
 * return 10 if called under the rcu_read_lock.
 *
 * Return: The index of the gap if found, otherwise an index outside the
 * range specified (in which case 'return - index >= max_scan' will be true).
 * In the rare case of index wrap-around, 0 will be returned.
 */
pgoff_t page_cache_next_miss(struct address_space *mapping,
			     pgoff_t index, unsigned long max_scan)
{
	XA_STATE(xas, &mapping->i_pages, index);

	while (max_scan--) {
		void *entry = xas_next(&xas);
		if (!entry || xa_is_value(entry))
			break;
		if (xas.xa_index == 0)
			break;
	}

	return xas.xa_index;
}
EXPORT_SYMBOL(page_cache_next_miss);

/**
 * page_cache_prev_miss() - Find the previous gap in the page cache.
 * @mapping: Mapping.
 * @index: Index.
 * @max_scan: Maximum range to search.
 *
 * Search the range [max(index - max_scan + 1, 0), index] for the
 * gap with the highest index.
 *
 * This function may be called under the rcu_read_lock.  However, this will
 * not atomically search a snapshot of the cache at a single point in time.
 * For example, if a gap is created at index 10, then subsequently a gap is
 * created at index 5, page_cache_prev_miss() covering both indices may
 * return 5 if called under the rcu_read_lock.
 *
 * Return: The index of the gap if found, otherwise an index outside the
 * range specified (in which case 'index - return >= max_scan' will be true).
 * In the rare case of wrap-around, ULONG_MAX will be returned.
 */
pgoff_t page_cache_prev_miss(struct address_space *mapping,
			     pgoff_t index, unsigned long max_scan)
{
	XA_STATE(xas, &mapping->i_pages, index);

	while (max_scan--) {
		void *entry = xas_prev(&xas);
		if (!entry || xa_is_value(entry))
			break;
		if (xas.xa_index == ULONG_MAX)
			break;
	}

	return xas.xa_index;
}
EXPORT_SYMBOL(page_cache_prev_miss);

/*
 * Lockless page cache protocol:
 * On the lookup side:
 * 1. Load the folio from i_pages
 * 2. Increment the refcount if it's not zero
 * 3. If the folio is not found by xas_reload(), put the refcount and retry
 *
 * On the removal side:
 * A. Freeze the page (by zeroing the refcount if nobody else has a reference)
 * B. Remove the page from i_pages
 * C. Return the page to the page allocator
 *
 * This means that any page may have its reference count temporarily
 * increased by a speculative page cache (or fast GUP) lookup as it can
 * be allocated by another user before the RCU grace period expires.
 * Because the refcount temporarily acquired here may end up being the
 * last refcount on the page, any page allocation must be freeable by
 * folio_put().
 */

/*
 * mapping_get_entry - Get a page cache entry.
 * @mapping: the address_space to search
 * @index: The page cache index.
 *
 * Looks up the page cache entry at @mapping & @index.  If it is a folio,
 * it is returned with an increased refcount.  If it is a shadow entry
 * of a previously evicted folio, or a swap entry from shmem/tmpfs,
 * it is returned without further action.
 *
 * Return: The folio, swap or shadow entry, %NULL if nothing is found.
 */
static void *mapping_get_entry(struct address_space *mapping, pgoff_t index)
{
	XA_STATE(xas, &mapping->i_pages, index);
	struct folio *folio;

	rcu_read_lock();
repeat:
	xas_reset(&xas);
	folio = xas_load(&xas);
	if (xas_retry(&xas, folio))
		goto repeat;
	/*
	 * A shadow entry of a recently evicted page, or a swap entry from
	 * shmem/tmpfs.  Return it without attempting to raise page count.
	 */
	if (!folio || xa_is_value(folio))
		goto out;

	if (!folio_try_get_rcu(folio))
		goto repeat;

	if (unlikely(folio != xas_reload(&xas))) {
		folio_put(folio);
		goto repeat;
	}
out:
	rcu_read_unlock();

	return folio;
}

/**
 * __filemap_get_folio - Find and get a reference to a folio.
 * @mapping: The address_space to search.
 * @index: The page index.
 * @fgp_flags: %FGP flags modify how the folio is returned.
 * @gfp: Memory allocation flags to use if %FGP_CREAT is specified.
 *
 * Looks up the page cache entry at @mapping & @index.
 *
 * @fgp_flags can be zero or more of these flags:
 *
 * * %FGP_ACCESSED - The folio will be marked accessed.
 * * %FGP_LOCK - The folio is returned locked.
 * * %FGP_ENTRY - If there is a shadow / swap / DAX entry, return it
 *   instead of allocating a new folio to replace it.
 * * %FGP_CREAT - If no page is present then a new page is allocated using
 *   @gfp and added to the page cache and the VM's LRU list.
 *   The page is returned locked and with an increased refcount.
 * * %FGP_FOR_MMAP - The caller wants to do its own locking dance if the
 *   page is already in cache.  If the page was allocated, unlock it before
 *   returning so the caller can do the same dance.
 * * %FGP_WRITE - The page will be written to by the caller.
 * * %FGP_NOFS - __GFP_FS will get cleared in gfp.
 * * %FGP_NOWAIT - Don't get blocked by page lock.
 * * %FGP_STABLE - Wait for the folio to be stable (finished writeback)
 *
 * If %FGP_LOCK or %FGP_CREAT are specified then the function may sleep even
 * if the %GFP flags specified for %FGP_CREAT are atomic.
 *
 * If there is a page cache page, it is returned with an increased refcount.
 *
 * Return: The found folio or %NULL otherwise.
 */
struct folio *__filemap_get_folio(struct address_space *mapping, pgoff_t index,
		int fgp_flags, gfp_t gfp)
{
	struct folio *folio;

repeat:
	folio = mapping_get_entry(mapping, index);
	if (xa_is_value(folio)) {
		if (fgp_flags & FGP_ENTRY)
			return folio;
		folio = NULL;
	}
	if (!folio)
		goto no_page;

	if (fgp_flags & FGP_LOCK) {
		if (fgp_flags & FGP_NOWAIT) {
			if (!folio_trylock(folio)) {
				folio_put(folio);
				return NULL;
			}
		} else {
			folio_lock(folio);
		}

		/* Has the page been truncated? */
		if (unlikely(folio->mapping != mapping)) {
			folio_unlock(folio);
			folio_put(folio);
			goto repeat;
		}
		VM_BUG_ON_FOLIO(!folio_contains(folio, index), folio);
	}

	if (fgp_flags & FGP_ACCESSED)
		folio_mark_accessed(folio);
	else if (fgp_flags & FGP_WRITE) {
		/* Clear idle flag for buffer write */
		if (folio_test_idle(folio))
			folio_clear_idle(folio);
	}

	if (fgp_flags & FGP_STABLE)
		folio_wait_stable(folio);
no_page:
	if (!folio && (fgp_flags & FGP_CREAT)) {
		int err;
		if ((fgp_flags & FGP_WRITE) && mapping_can_writeback(mapping))
			gfp |= __GFP_WRITE;
		if (fgp_flags & FGP_NOFS)
			gfp &= ~__GFP_FS;

		folio = filemap_alloc_folio(gfp, 0);
		if (!folio)
			return NULL;

		if (WARN_ON_ONCE(!(fgp_flags & (FGP_LOCK | FGP_FOR_MMAP))))
			fgp_flags |= FGP_LOCK;

		/* Init accessed so avoid atomic mark_page_accessed later */
		if (fgp_flags & FGP_ACCESSED)
			__folio_set_referenced(folio);

		err = filemap_add_folio(mapping, folio, index, gfp);
		if (unlikely(err)) {
			folio_put(folio);
			folio = NULL;
			if (err == -EEXIST)
				goto repeat;
		}

		/*
		 * filemap_add_folio locks the page, and for mmap
		 * we expect an unlocked page.
		 */
		if (folio && (fgp_flags & FGP_FOR_MMAP))
			folio_unlock(folio);
	}

	return folio;
}
EXPORT_SYMBOL(__filemap_get_folio);

static inline struct folio *find_get_entry(struct xa_state *xas, pgoff_t max,
		xa_mark_t mark)
{
	struct folio *folio;

retry:
	if (mark == XA_PRESENT)
		folio = xas_find(xas, max);
	else
		folio = xas_find_marked(xas, max, mark);

	if (xas_retry(xas, folio))
		goto retry;
	/*
	 * A shadow entry of a recently evicted page, a swap
	 * entry from shmem/tmpfs or a DAX entry.  Return it
	 * without attempting to raise page count.
	 */
	if (!folio || xa_is_value(folio))
		return folio;

	if (!folio_try_get_rcu(folio))
		goto reset;

	if (unlikely(folio != xas_reload(xas))) {
		folio_put(folio);
		goto reset;
	}

	return folio;
reset:
	xas_reset(xas);
	goto retry;
}

/**
 * find_get_entries - gang pagecache lookup
 * @mapping:	The address_space to search
 * @start:	The starting page cache index
 * @end:	The final page index (inclusive).
 * @fbatch:	Where the resulting entries are placed.
 * @indices:	The cache indices corresponding to the entries in @entries
 *
 * find_get_entries() will search for and return a batch of entries in
 * the mapping.  The entries are placed in @fbatch.  find_get_entries()
 * takes a reference on any actual folios it returns.
 *
 * The entries have ascending indexes.  The indices may not be consecutive
 * due to not-present entries or large folios.
 *
 * Any shadow entries of evicted folios, or swap entries from
 * shmem/tmpfs, are included in the returned array.
 *
 * Return: The number of entries which were found.
 */
unsigned find_get_entries(struct address_space *mapping, pgoff_t start,
		pgoff_t end, struct folio_batch *fbatch, pgoff_t *indices)
{
	XA_STATE(xas, &mapping->i_pages, start);
	struct folio *folio;

	rcu_read_lock();
	while ((folio = find_get_entry(&xas, end, XA_PRESENT)) != NULL) {
		indices[fbatch->nr] = xas.xa_index;
		if (!folio_batch_add(fbatch, folio))
			break;
	}
	rcu_read_unlock();

	return folio_batch_count(fbatch);
}

/**
 * find_lock_entries - Find a batch of pagecache entries.
 * @mapping:	The address_space to search.
 * @start:	The starting page cache index.
 * @end:	The final page index (inclusive).
 * @fbatch:	Where the resulting entries are placed.
 * @indices:	The cache indices of the entries in @fbatch.
 *
 * find_lock_entries() will return a batch of entries from @mapping.
 * Swap, shadow and DAX entries are included.  Folios are returned
 * locked and with an incremented refcount.  Folios which are locked
 * by somebody else or under writeback are skipped.  Folios which are
 * partially outside the range are not returned.
 *
 * The entries have ascending indexes.  The indices may not be consecutive
 * due to not-present entries, large folios, folios which could not be
 * locked or folios under writeback.
 *
 * Return: The number of entries which were found.
 */
unsigned find_lock_entries(struct address_space *mapping, pgoff_t start,
		pgoff_t end, struct folio_batch *fbatch, pgoff_t *indices)
{
	XA_STATE(xas, &mapping->i_pages, start);
	struct folio *folio;

	rcu_read_lock();
	while ((folio = find_get_entry(&xas, end, XA_PRESENT))) {
		if (!xa_is_value(folio)) {
			if (folio->index < start)
				goto put;
			if (folio->index + folio_nr_pages(folio) - 1 > end)
				goto put;
			if (!folio_trylock(folio))
				goto put;
			if (folio->mapping != mapping ||
			    folio_test_writeback(folio))
				goto unlock;
			VM_BUG_ON_FOLIO(!folio_contains(folio, xas.xa_index),
					folio);
		}
		indices[fbatch->nr] = xas.xa_index;
		if (!folio_batch_add(fbatch, folio))
			break;
		continue;
unlock:
		folio_unlock(folio);
put:
		folio_put(folio);
	}
	rcu_read_unlock();

	return folio_batch_count(fbatch);
}

static inline
bool folio_more_pages(struct folio *folio, pgoff_t index, pgoff_t max)
{
	if (!folio_test_large(folio) || folio_test_hugetlb(folio))
		return false;
	if (index >= max)
		return false;
	return index < folio->index + folio_nr_pages(folio) - 1;
}

/**
 * find_get_pages_range - gang pagecache lookup
 * @mapping:	The address_space to search
 * @start:	The starting page index
 * @end:	The final page index (inclusive)
 * @nr_pages:	The maximum number of pages
 * @pages:	Where the resulting pages are placed
 *
 * find_get_pages_range() will search for and return a group of up to @nr_pages
 * pages in the mapping starting at index @start and up to index @end
 * (inclusive).  The pages are placed at @pages.  find_get_pages_range() takes
 * a reference against the returned pages.
 *
 * The search returns a group of mapping-contiguous pages with ascending
 * indexes.  There may be holes in the indices due to not-present pages.
 * We also update @start to index the next page for the traversal.
 *
 * Return: the number of pages which were found. If this number is
 * smaller than @nr_pages, the end of specified range has been
 * reached.
 */
unsigned find_get_pages_range(struct address_space *mapping, pgoff_t *start,
			      pgoff_t end, unsigned int nr_pages,
			      struct page **pages)
{
	XA_STATE(xas, &mapping->i_pages, *start);
	struct folio *folio;
	unsigned ret = 0;

	if (unlikely(!nr_pages))
		return 0;

	rcu_read_lock();
	while ((folio = find_get_entry(&xas, end, XA_PRESENT))) {
		/* Skip over shadow, swap and DAX entries */
		if (xa_is_value(folio))
			continue;

again:
		pages[ret] = folio_file_page(folio, xas.xa_index);
		if (++ret == nr_pages) {
			*start = xas.xa_index + 1;
			goto out;
		}
		if (folio_more_pages(folio, xas.xa_index, end)) {
			xas.xa_index++;
			folio_ref_inc(folio);
			goto again;
		}
	}

	/*
	 * We come here when there is no page beyond @end. We take care to not
	 * overflow the index @start as it confuses some of the callers. This
	 * breaks the iteration when there is a page at index -1 but that is
	 * already broken anyway.
	 */
	if (end == (pgoff_t)-1)
		*start = (pgoff_t)-1;
	else
		*start = end + 1;
out:
	rcu_read_unlock();

	return ret;
}

/**
 * find_get_pages_contig - gang contiguous pagecache lookup
 * @mapping:	The address_space to search
 * @index:	The starting page index
 * @nr_pages:	The maximum number of pages
 * @pages:	Where the resulting pages are placed
 *
 * find_get_pages_contig() works exactly like find_get_pages_range(),
 * except that the returned number of pages are guaranteed to be
 * contiguous.
 *
 * Return: the number of pages which were found.
 */
unsigned find_get_pages_contig(struct address_space *mapping, pgoff_t index,
			       unsigned int nr_pages, struct page **pages)
{
	XA_STATE(xas, &mapping->i_pages, index);
	struct folio *folio;
	unsigned int ret = 0;

	if (unlikely(!nr_pages))
		return 0;

	rcu_read_lock();
	for (folio = xas_load(&xas); folio; folio = xas_next(&xas)) {
		if (xas_retry(&xas, folio))
			continue;
		/*
		 * If the entry has been swapped out, we can stop looking.
		 * No current caller is looking for DAX entries.
		 */
		if (xa_is_value(folio))
			break;

		if (!folio_try_get_rcu(folio))
			goto retry;

		if (unlikely(folio != xas_reload(&xas)))
			goto put_page;

again:
		pages[ret] = folio_file_page(folio, xas.xa_index);
		if (++ret == nr_pages)
			break;
		if (folio_more_pages(folio, xas.xa_index, ULONG_MAX)) {
			xas.xa_index++;
			folio_ref_inc(folio);
			goto again;
		}
		continue;
put_page:
		folio_put(folio);
retry:
		xas_reset(&xas);
	}
	rcu_read_unlock();
	return ret;
}
EXPORT_SYMBOL(find_get_pages_contig);

/**
 * find_get_pages_range_tag - Find and return head pages matching @tag.
 * @mapping:	the address_space to search
 * @index:	the starting page index
 * @end:	The final page index (inclusive)
 * @tag:	the tag index
 * @nr_pages:	the maximum number of pages
 * @pages:	where the resulting pages are placed
 *
 * Like find_get_pages_range(), except we only return head pages which are
 * tagged with @tag.  @index is updated to the index immediately after the
 * last page we return, ready for the next iteration.
 *
 * Return: the number of pages which were found.
 */
unsigned find_get_pages_range_tag(struct address_space *mapping, pgoff_t *index,
			pgoff_t end, xa_mark_t tag, unsigned int nr_pages,
			struct page **pages)
{
	XA_STATE(xas, &mapping->i_pages, *index);
	struct folio *folio;
	unsigned ret = 0;

	if (unlikely(!nr_pages))
		return 0;

	rcu_read_lock();
	while ((folio = find_get_entry(&xas, end, tag))) {
		/*
		 * Shadow entries should never be tagged, but this iteration
		 * is lockless so there is a window for page reclaim to evict
		 * a page we saw tagged.  Skip over it.
		 */
		if (xa_is_value(folio))
			continue;

		pages[ret] = &folio->page;
		if (++ret == nr_pages) {
			*index = folio->index + folio_nr_pages(folio);
			goto out;
		}
	}

	/*
	 * We come here when we got to @end. We take care to not overflow the
	 * index @index as it confuses some of the callers. This breaks the
	 * iteration when there is a page at index -1 but that is already
	 * broken anyway.
	 */
	if (end == (pgoff_t)-1)
		*index = (pgoff_t)-1;
	else
		*index = end + 1;
out:
	rcu_read_unlock();

	return ret;
}
EXPORT_SYMBOL(find_get_pages_range_tag);

/*
 * CD/DVDs are error prone. When a medium error occurs, the driver may fail
 * a _large_ part of the i/o request. Imagine the worst scenario:
 *
 *      ---R__________________________________________B__________
 *         ^ reading here                             ^ bad block(assume 4k)
 *
 * read(R) => miss => readahead(R...B) => media error => frustrating retries
 * => failing the whole request => read(R) => read(R+1) =>
 * readahead(R+1...B+1) => bang => read(R+2) => read(R+3) =>
 * readahead(R+3...B+2) => bang => read(R+3) => read(R+4) =>
 * readahead(R+4...B+3) => bang => read(R+4) => read(R+5) => ......
 *
 * It is going insane. Fix it by quickly scaling down the readahead size.
 */
static void shrink_readahead_size_eio(struct file_ra_state *ra)
{
	ra->ra_pages /= 4;
}

/*
 * filemap_get_read_batch - Get a batch of folios for read
 *
 * Get a batch of folios which represent a contiguous range of bytes in
 * the file.  No exceptional entries will be returned.  If @index is in
 * the middle of a folio, the entire folio will be returned.  The last
 * folio in the batch may have the readahead flag set or the uptodate flag
 * clear so that the caller can take the appropriate action.
 */
static void filemap_get_read_batch(struct address_space *mapping,
		pgoff_t index, pgoff_t max, struct folio_batch *fbatch)
{
	XA_STATE(xas, &mapping->i_pages, index);
	struct folio *folio;

	rcu_read_lock();
	for (folio = xas_load(&xas); folio; folio = xas_next(&xas)) {
		if (xas_retry(&xas, folio))
			continue;
		if (xas.xa_index > max || xa_is_value(folio))
			break;
		if (xa_is_sibling(folio))
			break;
		if (!folio_try_get_rcu(folio))
			goto retry;

		if (unlikely(folio != xas_reload(&xas)))
			goto put_folio;

		if (!folio_batch_add(fbatch, folio))
			break;
		if (!folio_test_uptodate(folio))
			break;
		if (folio_test_readahead(folio))
			break;
		xas_advance(&xas, folio->index + folio_nr_pages(folio) - 1);
		continue;
put_folio:
		folio_put(folio);
retry:
		xas_reset(&xas);
	}
	rcu_read_unlock();
}

static int filemap_read_folio(struct file *file, struct address_space *mapping,
		struct folio *folio)
{
	int error;

	/*
	 * A previous I/O error may have been due to temporary failures,
	 * eg. multipath errors.  PG_error will be set again if read_folio
	 * fails.
	 */
	folio_clear_error(folio);
	/* Start the actual read. The read will unlock the page. */
	error = mapping->a_ops->read_folio(file, folio);
	if (error)
		return error;

	error = folio_wait_locked_killable(folio);
	if (error)
		return error;
	if (folio_test_uptodate(folio))
		return 0;
	shrink_readahead_size_eio(&file->f_ra);
	return -EIO;
}

static bool filemap_range_uptodate(struct address_space *mapping,
		loff_t pos, struct iov_iter *iter, struct folio *folio)
{
	int count;

	if (folio_test_uptodate(folio))
		return true;
	/* pipes can't handle partially uptodate pages */
	if (iov_iter_is_pipe(iter))
		return false;
	if (!mapping->a_ops->is_partially_uptodate)
		return false;
	if (mapping->host->i_blkbits >= folio_shift(folio))
		return false;

	count = iter->count;
	if (folio_pos(folio) > pos) {
		count -= folio_pos(folio) - pos;
		pos = 0;
	} else {
		pos -= folio_pos(folio);
	}

	return mapping->a_ops->is_partially_uptodate(folio, pos, count);
}

static int filemap_update_page(struct kiocb *iocb,
		struct address_space *mapping, struct iov_iter *iter,
		struct folio *folio)
{
	int error;

	if (iocb->ki_flags & IOCB_NOWAIT) {
		if (!filemap_invalidate_trylock_shared(mapping))
			return -EAGAIN;
	} else {
		filemap_invalidate_lock_shared(mapping);
	}

	if (!folio_trylock(folio)) {
		error = -EAGAIN;
		if (iocb->ki_flags & (IOCB_NOWAIT | IOCB_NOIO))
			goto unlock_mapping;
		if (!(iocb->ki_flags & IOCB_WAITQ)) {
			filemap_invalidate_unlock_shared(mapping);
			/*
			 * This is where we usually end up waiting for a
			 * previously submitted readahead to finish.
			 */
			folio_put_wait_locked(folio, TASK_KILLABLE);
			return AOP_TRUNCATED_PAGE;
		}
		error = __folio_lock_async(folio, iocb->ki_waitq);
		if (error)
			goto unlock_mapping;
	}

	error = AOP_TRUNCATED_PAGE;
	if (!folio->mapping)
		goto unlock;

	error = 0;
	if (filemap_range_uptodate(mapping, iocb->ki_pos, iter, folio))
		goto unlock;

	error = -EAGAIN;
	if (iocb->ki_flags & (IOCB_NOIO | IOCB_NOWAIT | IOCB_WAITQ))
		goto unlock;

	error = filemap_read_folio(iocb->ki_filp, mapping, folio);
	goto unlock_mapping;
unlock:
	folio_unlock(folio);
unlock_mapping:
	filemap_invalidate_unlock_shared(mapping);
	if (error == AOP_TRUNCATED_PAGE)
		folio_put(folio);
	return error;
}

static int filemap_create_folio(struct file *file,
		struct address_space *mapping, pgoff_t index,
		struct folio_batch *fbatch)
{
	struct folio *folio;
	int error;

	folio = filemap_alloc_folio(mapping_gfp_mask(mapping), 0);
	if (!folio)
		return -ENOMEM;

	/*
	 * Protect against truncate / hole punch. Grabbing invalidate_lock
	 * here assures we cannot instantiate and bring uptodate new
	 * pagecache folios after evicting page cache during truncate
	 * and before actually freeing blocks.	Note that we could
	 * release invalidate_lock after inserting the folio into
	 * the page cache as the locked folio would then be enough to
	 * synchronize with hole punching. But there are code paths
	 * such as filemap_update_page() filling in partially uptodate
	 * pages or ->readahead() that need to hold invalidate_lock
	 * while mapping blocks for IO so let's hold the lock here as
	 * well to keep locking rules simple.
	 */
	filemap_invalidate_lock_shared(mapping);
	error = filemap_add_folio(mapping, folio, index,
			mapping_gfp_constraint(mapping, GFP_KERNEL));
	if (error == -EEXIST)
		error = AOP_TRUNCATED_PAGE;
	if (error)
		goto error;

	error = filemap_read_folio(file, mapping, folio);
	if (error)
		goto error;

	filemap_invalidate_unlock_shared(mapping);
	folio_batch_add(fbatch, folio);
	return 0;
error:
	filemap_invalidate_unlock_shared(mapping);
	folio_put(folio);
	return error;
}

static int filemap_readahead(struct kiocb *iocb, struct file *file,
		struct address_space *mapping, struct folio *folio,
		pgoff_t last_index)
{
	DEFINE_READAHEAD(ractl, file, &file->f_ra, mapping, folio->index);

	if (iocb->ki_flags & IOCB_NOIO)
		return -EAGAIN;
	page_cache_async_ra(&ractl, folio, last_index - folio->index);
	return 0;
}

static int filemap_get_pages(struct kiocb *iocb, struct iov_iter *iter,
		struct folio_batch *fbatch)
{
	struct file *filp = iocb->ki_filp;
	struct address_space *mapping = filp->f_mapping;
	struct file_ra_state *ra = &filp->f_ra;
	pgoff_t index = iocb->ki_pos >> PAGE_SHIFT;
	pgoff_t last_index;
	struct folio *folio;
	int err = 0;

	last_index = DIV_ROUND_UP(iocb->ki_pos + iter->count, PAGE_SIZE);
retry:
	if (fatal_signal_pending(current))
		return -EINTR;

	filemap_get_read_batch(mapping, index, last_index, fbatch);
	if (!folio_batch_count(fbatch)) {
		if (iocb->ki_flags & IOCB_NOIO)
			return -EAGAIN;
		page_cache_sync_readahead(mapping, ra, filp, index,
				last_index - index);
		filemap_get_read_batch(mapping, index, last_index, fbatch);
	}
	if (!folio_batch_count(fbatch)) {
		if (iocb->ki_flags & (IOCB_NOWAIT | IOCB_WAITQ))
			return -EAGAIN;
		err = filemap_create_folio(filp, mapping,
				iocb->ki_pos >> PAGE_SHIFT, fbatch);
		if (err == AOP_TRUNCATED_PAGE)
			goto retry;
		return err;
	}

	folio = fbatch->folios[folio_batch_count(fbatch) - 1];
	if (folio_test_readahead(folio)) {
		err = filemap_readahead(iocb, filp, mapping, folio, last_index);
		if (err)
			goto err;
	}
	if (!folio_test_uptodate(folio)) {
		if ((iocb->ki_flags & IOCB_WAITQ) &&
		    folio_batch_count(fbatch) > 1)
			iocb->ki_flags |= IOCB_NOWAIT;
		err = filemap_update_page(iocb, mapping, iter, folio);
		if (err)
			goto err;
	}

	return 0;
err:
	if (err < 0)
		folio_put(folio);
	if (likely(--fbatch->nr))
		return 0;
	if (err == AOP_TRUNCATED_PAGE)
		goto retry;
	return err;
}

static inline bool pos_same_folio(loff_t pos1, loff_t pos2, struct folio *folio)
{
	unsigned int shift = folio_shift(folio);

	return (pos1 >> shift == pos2 >> shift);
}

/**
 * filemap_read - Read data from the page cache.
 * @iocb: The iocb to read.
 * @iter: Destination for the data.
 * @already_read: Number of bytes already read by the caller.
 *
 * Copies data from the page cache.  If the data is not currently present,
 * uses the readahead and read_folio address_space operations to fetch it.
 *
 * Return: Total number of bytes copied, including those already read by
 * the caller.  If an error happens before any bytes are copied, returns
 * a negative error number.
 */
ssize_t filemap_read(struct kiocb *iocb, struct iov_iter *iter,
		ssize_t already_read)
{
	struct file *filp = iocb->ki_filp;
	struct file_ra_state *ra = &filp->f_ra;
	struct address_space *mapping = filp->f_mapping;
	struct inode *inode = mapping->host;
	struct folio_batch fbatch;
	int i, error = 0;
	bool writably_mapped;
	loff_t isize, end_offset;

	if (unlikely(iocb->ki_pos >= inode->i_sb->s_maxbytes))
		return 0;
	if (unlikely(!iov_iter_count(iter)))
		return 0;

	iov_iter_truncate(iter, inode->i_sb->s_maxbytes);
	folio_batch_init(&fbatch);

	do {
		cond_resched();

		/*
		 * If we've already successfully copied some data, then we
		 * can no longer safely return -EIOCBQUEUED. Hence mark
		 * an async read NOWAIT at that point.
		 */
		if ((iocb->ki_flags & IOCB_WAITQ) && already_read)
			iocb->ki_flags |= IOCB_NOWAIT;

		if (unlikely(iocb->ki_pos >= i_size_read(inode)))
			break;

		error = filemap_get_pages(iocb, iter, &fbatch);
		if (error < 0)
			break;

		/*
		 * i_size must be checked after we know the pages are Uptodate.
		 *
		 * Checking i_size after the check allows us to calculate
		 * the correct value for "nr", which means the zero-filled
		 * part of the page is not copied back to userspace (unless
		 * another truncate extends the file - this is desired though).
		 */
		isize = i_size_read(inode);
		if (unlikely(iocb->ki_pos >= isize))
			goto put_folios;
		end_offset = min_t(loff_t, isize, iocb->ki_pos + iter->count);

		/*
		 * Once we start copying data, we don't want to be touching any
		 * cachelines that might be contended:
		 */
		writably_mapped = mapping_writably_mapped(mapping);

		/*
		 * When a read accesses the same folio several times, only
		 * mark it as accessed the first time.
		 */
		if (!pos_same_folio(iocb->ki_pos, ra->prev_pos - 1,
							fbatch.folios[0]))
			folio_mark_accessed(fbatch.folios[0]);

		for (i = 0; i < folio_batch_count(&fbatch); i++) {
			struct folio *folio = fbatch.folios[i];
			size_t fsize = folio_size(folio);
			size_t offset = iocb->ki_pos & (fsize - 1);
			size_t bytes = min_t(loff_t, end_offset - iocb->ki_pos,
					     fsize - offset);
			size_t copied;

			if (end_offset < folio_pos(folio))
				break;
			if (i > 0)
				folio_mark_accessed(folio);
			/*
			 * If users can be writing to this folio using arbitrary
			 * virtual addresses, take care of potential aliasing
			 * before reading the folio on the kernel side.
			 */
			if (writably_mapped)
				flush_dcache_folio(folio);

			copied = copy_folio_to_iter(folio, offset, bytes, iter);

			already_read += copied;
			iocb->ki_pos += copied;
			ra->prev_pos = iocb->ki_pos;

			if (copied < bytes) {
				error = -EFAULT;
				break;
			}
		}
put_folios:
		for (i = 0; i < folio_batch_count(&fbatch); i++)
			folio_put(fbatch.folios[i]);
		folio_batch_init(&fbatch);
	} while (iov_iter_count(iter) && iocb->ki_pos < isize && !error);

	file_accessed(filp);

	return already_read ? already_read : error;
}
EXPORT_SYMBOL_GPL(filemap_read);

/**
 * generic_file_read_iter - generic filesystem read routine
 * @iocb:	kernel I/O control block
 * @iter:	destination for the data read
 *
 * This is the "read_iter()" routine for all filesystems
 * that can use the page cache directly.
 *
 * The IOCB_NOWAIT flag in iocb->ki_flags indicates that -EAGAIN shall
 * be returned when no data can be read without waiting for I/O requests
 * to complete; it doesn't prevent readahead.
 *
 * The IOCB_NOIO flag in iocb->ki_flags indicates that no new I/O
 * requests shall be made for the read or for readahead.  When no data
 * can be read, -EAGAIN shall be returned.  When readahead would be
 * triggered, a partial, possibly empty read shall be returned.
 *
 * Return:
 * * number of bytes copied, even for partial reads
 * * negative error code (or 0 if IOCB_NOIO) if nothing was read
 */
ssize_t
generic_file_read_iter(struct kiocb *iocb, struct iov_iter *iter)
{
	size_t count = iov_iter_count(iter);
	ssize_t retval = 0;

	if (!count)
		return 0; /* skip atime */

	if (iocb->ki_flags & IOCB_DIRECT) {
		struct file *file = iocb->ki_filp;
		struct address_space *mapping = file->f_mapping;
		struct inode *inode = mapping->host;

		if (iocb->ki_flags & IOCB_NOWAIT) {
			if (filemap_range_needs_writeback(mapping, iocb->ki_pos,
						iocb->ki_pos + count - 1))
				return -EAGAIN;
		} else {
			retval = filemap_write_and_wait_range(mapping,
						iocb->ki_pos,
					        iocb->ki_pos + count - 1);
			if (retval < 0)
				return retval;
		}

		file_accessed(file);

		retval = mapping->a_ops->direct_IO(iocb, iter);
		if (retval >= 0) {
			iocb->ki_pos += retval;
			count -= retval;
		}
		if (retval != -EIOCBQUEUED)
			iov_iter_revert(iter, count - iov_iter_count(iter));

		/*
		 * Btrfs can have a short DIO read if we encounter
		 * compressed extents, so if there was an error, or if
		 * we've already read everything we wanted to, or if
		 * there was a short read because we hit EOF, go ahead
		 * and return.  Otherwise fallthrough to buffered io for
		 * the rest of the read.  Buffered reads will not work for
		 * DAX files, so don't bother trying.
		 */
		if (retval < 0 || !count || IS_DAX(inode))
			return retval;
		if (iocb->ki_pos >= i_size_read(inode))
			return retval;
	}

	return filemap_read(iocb, iter, retval);
}
EXPORT_SYMBOL(generic_file_read_iter);

static inline loff_t folio_seek_hole_data(struct xa_state *xas,
		struct address_space *mapping, struct folio *folio,
		loff_t start, loff_t end, bool seek_data)
{
	const struct address_space_operations *ops = mapping->a_ops;
	size_t offset, bsz = i_blocksize(mapping->host);

	if (xa_is_value(folio) || folio_test_uptodate(folio))
		return seek_data ? start : end;
	if (!ops->is_partially_uptodate)
		return seek_data ? end : start;

	xas_pause(xas);
	rcu_read_unlock();
	folio_lock(folio);
	if (unlikely(folio->mapping != mapping))
		goto unlock;

	offset = offset_in_folio(folio, start) & ~(bsz - 1);

	do {
		if (ops->is_partially_uptodate(folio, offset, bsz) ==
							seek_data)
			break;
		start = (start + bsz) & ~(bsz - 1);
		offset += bsz;
	} while (offset < folio_size(folio));
unlock:
	folio_unlock(folio);
	rcu_read_lock();
	return start;
}

static inline size_t seek_folio_size(struct xa_state *xas, struct folio *folio)
{
	if (xa_is_value(folio))
		return PAGE_SIZE << xa_get_order(xas->xa, xas->xa_index);
	return folio_size(folio);
}

/**
 * mapping_seek_hole_data - Seek for SEEK_DATA / SEEK_HOLE in the page cache.
 * @mapping: Address space to search.
 * @start: First byte to consider.
 * @end: Limit of search (exclusive).
 * @whence: Either SEEK_HOLE or SEEK_DATA.
 *
 * If the page cache knows which blocks contain holes and which blocks
 * contain data, your filesystem can use this function to implement
 * SEEK_HOLE and SEEK_DATA.  This is useful for filesystems which are
 * entirely memory-based such as tmpfs, and filesystems which support
 * unwritten extents.
 *
 * Return: The requested offset on success, or -ENXIO if @whence specifies
 * SEEK_DATA and there is no data after @start.  There is an implicit hole
 * after @end - 1, so SEEK_HOLE returns @end if all the bytes between @start
 * and @end contain data.
 */
loff_t mapping_seek_hole_data(struct address_space *mapping, loff_t start,
		loff_t end, int whence)
{
	XA_STATE(xas, &mapping->i_pages, start >> PAGE_SHIFT);
	pgoff_t max = (end - 1) >> PAGE_SHIFT;
	bool seek_data = (whence == SEEK_DATA);
	struct folio *folio;

	if (end <= start)
		return -ENXIO;

	rcu_read_lock();
	while ((folio = find_get_entry(&xas, max, XA_PRESENT))) {
		loff_t pos = (u64)xas.xa_index << PAGE_SHIFT;
		size_t seek_size;

		if (start < pos) {
			if (!seek_data)
				goto unlock;
			start = pos;
		}

		seek_size = seek_folio_size(&xas, folio);
		pos = round_up((u64)pos + 1, seek_size);
		start = folio_seek_hole_data(&xas, mapping, folio, start, pos,
				seek_data);
		if (start < pos)
			goto unlock;
		if (start >= end)
			break;
		if (seek_size > PAGE_SIZE)
			xas_set(&xas, pos >> PAGE_SHIFT);
		if (!xa_is_value(folio))
			folio_put(folio);
	}
	if (seek_data)
		start = -ENXIO;
unlock:
	rcu_read_unlock();
	if (folio && !xa_is_value(folio))
		folio_put(folio);
	if (start > end)
		return end;
	return start;
}

#ifdef CONFIG_MMU
#define MMAP_LOTSAMISS  (100)
/*
 * lock_folio_maybe_drop_mmap - lock the page, possibly dropping the mmap_lock
 * @vmf - the vm_fault for this fault.
 * @folio - the folio to lock.
 * @fpin - the pointer to the file we may pin (or is already pinned).
 *
 * This works similar to lock_folio_or_retry in that it can drop the
 * mmap_lock.  It differs in that it actually returns the folio locked
 * if it returns 1 and 0 if it couldn't lock the folio.  If we did have
 * to drop the mmap_lock then fpin will point to the pinned file and
 * needs to be fput()'ed at a later point.
 */
static int lock_folio_maybe_drop_mmap(struct vm_fault *vmf, struct folio *folio,
				     struct file **fpin)
{
	if (folio_trylock(folio))
		return 1;

	/*
	 * NOTE! This will make us return with VM_FAULT_RETRY, but with
	 * the mmap_lock still held. That's how FAULT_FLAG_RETRY_NOWAIT
	 * is supposed to work. We have way too many special cases..
	 */
	if (vmf->flags & FAULT_FLAG_RETRY_NOWAIT)
		return 0;

	*fpin = maybe_unlock_mmap_for_io(vmf, *fpin);
	if (vmf->flags & FAULT_FLAG_KILLABLE) {
		if (__folio_lock_killable(folio)) {
			/*
			 * We didn't have the right flags to drop the mmap_lock,
			 * but all fault_handlers only check for fatal signals
			 * if we return VM_FAULT_RETRY, so we need to drop the
			 * mmap_lock here and return 0 if we don't have a fpin.
			 */
			if (*fpin == NULL)
				mmap_read_unlock(vmf->vma->vm_mm);
			return 0;
		}
	} else
		__folio_lock(folio);

	return 1;
}

/*
 * Synchronous readahead happens when we don't even find a page in the page
 * cache at all.  We don't want to perform IO under the mmap sem, so if we have
 * to drop the mmap sem we return the file that was pinned in order for us to do
 * that.  If we didn't pin a file then we return NULL.  The file that is
 * returned needs to be fput()'ed when we're done with it.
 */
static struct file *do_sync_mmap_readahead(struct vm_fault *vmf)
{
	struct file *file = vmf->vma->vm_file;
	struct file_ra_state *ra = &file->f_ra;
	struct address_space *mapping = file->f_mapping;
	DEFINE_READAHEAD(ractl, file, ra, mapping, vmf->pgoff);
	struct file *fpin = NULL;
	unsigned long vm_flags = vmf->vma->vm_flags;
	unsigned int mmap_miss;

#ifdef CONFIG_TRANSPARENT_HUGEPAGE
	/* Use the readahead code, even if readahead is disabled */
<<<<<<< HEAD
	if (vmf->vma->vm_flags & VM_HUGEPAGE) {
=======
	if (vm_flags & VM_HUGEPAGE) {
>>>>>>> 88084a3d
		fpin = maybe_unlock_mmap_for_io(vmf, fpin);
		ractl._index &= ~((unsigned long)HPAGE_PMD_NR - 1);
		ra->size = HPAGE_PMD_NR;
		/*
		 * Fetch two PMD folios, so we get the chance to actually
		 * readahead, unless we've been told not to.
		 */
<<<<<<< HEAD
		if (!(vmf->vma->vm_flags & VM_RAND_READ))
=======
		if (!(vm_flags & VM_RAND_READ))
>>>>>>> 88084a3d
			ra->size *= 2;
		ra->async_size = HPAGE_PMD_NR;
		page_cache_ra_order(&ractl, ra, HPAGE_PMD_ORDER);
		return fpin;
	}
#endif

	/* If we don't want any read-ahead, don't bother */
	if (vm_flags & VM_RAND_READ)
		return fpin;
	if (!ra->ra_pages)
		return fpin;

	if (vm_flags & VM_SEQ_READ) {
		fpin = maybe_unlock_mmap_for_io(vmf, fpin);
		page_cache_sync_ra(&ractl, ra->ra_pages);
		return fpin;
	}

	/* Avoid banging the cache line if not needed */
	mmap_miss = READ_ONCE(ra->mmap_miss);
	if (mmap_miss < MMAP_LOTSAMISS * 10)
		WRITE_ONCE(ra->mmap_miss, ++mmap_miss);

	/*
	 * Do we miss much more than hit in this file? If so,
	 * stop bothering with read-ahead. It will only hurt.
	 */
	if (mmap_miss > MMAP_LOTSAMISS)
		return fpin;

	/*
	 * mmap read-around
	 */
	fpin = maybe_unlock_mmap_for_io(vmf, fpin);
	ra->start = max_t(long, 0, vmf->pgoff - ra->ra_pages / 2);
	ra->size = ra->ra_pages;
	ra->async_size = ra->ra_pages / 4;
	ractl._index = ra->start;
	page_cache_ra_order(&ractl, ra, 0);
	return fpin;
}

/*
 * Asynchronous readahead happens when we find the page and PG_readahead,
 * so we want to possibly extend the readahead further.  We return the file that
 * was pinned if we have to drop the mmap_lock in order to do IO.
 */
static struct file *do_async_mmap_readahead(struct vm_fault *vmf,
					    struct folio *folio)
{
	struct file *file = vmf->vma->vm_file;
	struct file_ra_state *ra = &file->f_ra;
	DEFINE_READAHEAD(ractl, file, ra, file->f_mapping, vmf->pgoff);
	struct file *fpin = NULL;
	unsigned int mmap_miss;

	/* If we don't want any read-ahead, don't bother */
	if (vmf->vma->vm_flags & VM_RAND_READ || !ra->ra_pages)
		return fpin;

	mmap_miss = READ_ONCE(ra->mmap_miss);
	if (mmap_miss)
		WRITE_ONCE(ra->mmap_miss, --mmap_miss);

	if (folio_test_readahead(folio)) {
		fpin = maybe_unlock_mmap_for_io(vmf, fpin);
		page_cache_async_ra(&ractl, folio, ra->ra_pages);
	}
	return fpin;
}

/**
 * filemap_fault - read in file data for page fault handling
 * @vmf:	struct vm_fault containing details of the fault
 *
 * filemap_fault() is invoked via the vma operations vector for a
 * mapped memory region to read in file data during a page fault.
 *
 * The goto's are kind of ugly, but this streamlines the normal case of having
 * it in the page cache, and handles the special cases reasonably without
 * having a lot of duplicated code.
 *
 * vma->vm_mm->mmap_lock must be held on entry.
 *
 * If our return value has VM_FAULT_RETRY set, it's because the mmap_lock
 * may be dropped before doing I/O or by lock_folio_maybe_drop_mmap().
 *
 * If our return value does not have VM_FAULT_RETRY set, the mmap_lock
 * has not been released.
 *
 * We never return with VM_FAULT_RETRY and a bit from VM_FAULT_ERROR set.
 *
 * Return: bitwise-OR of %VM_FAULT_ codes.
 */
vm_fault_t filemap_fault(struct vm_fault *vmf)
{
	int error;
	struct file *file = vmf->vma->vm_file;
	struct file *fpin = NULL;
	struct address_space *mapping = file->f_mapping;
	struct inode *inode = mapping->host;
	pgoff_t max_idx, index = vmf->pgoff;
	struct folio *folio;
	vm_fault_t ret = 0;
	bool mapping_locked = false;

	max_idx = DIV_ROUND_UP(i_size_read(inode), PAGE_SIZE);
	if (unlikely(index >= max_idx))
		return VM_FAULT_SIGBUS;

	/*
	 * Do we have something in the page cache already?
	 */
	folio = filemap_get_folio(mapping, index);
	if (likely(folio)) {
		/*
		 * We found the page, so try async readahead before waiting for
		 * the lock.
		 */
		if (!(vmf->flags & FAULT_FLAG_TRIED))
			fpin = do_async_mmap_readahead(vmf, folio);
		if (unlikely(!folio_test_uptodate(folio))) {
			filemap_invalidate_lock_shared(mapping);
			mapping_locked = true;
		}
	} else {
		/* No page in the page cache at all */
		count_vm_event(PGMAJFAULT);
		count_memcg_event_mm(vmf->vma->vm_mm, PGMAJFAULT);
		ret = VM_FAULT_MAJOR;
		fpin = do_sync_mmap_readahead(vmf);
retry_find:
		/*
		 * See comment in filemap_create_folio() why we need
		 * invalidate_lock
		 */
		if (!mapping_locked) {
			filemap_invalidate_lock_shared(mapping);
			mapping_locked = true;
		}
		folio = __filemap_get_folio(mapping, index,
					  FGP_CREAT|FGP_FOR_MMAP,
					  vmf->gfp_mask);
		if (!folio) {
			if (fpin)
				goto out_retry;
			filemap_invalidate_unlock_shared(mapping);
			return VM_FAULT_OOM;
		}
	}

	if (!lock_folio_maybe_drop_mmap(vmf, folio, &fpin))
		goto out_retry;

	/* Did it get truncated? */
	if (unlikely(folio->mapping != mapping)) {
		folio_unlock(folio);
		folio_put(folio);
		goto retry_find;
	}
	VM_BUG_ON_FOLIO(!folio_contains(folio, index), folio);

	/*
	 * We have a locked page in the page cache, now we need to check
	 * that it's up-to-date. If not, it is going to be due to an error.
	 */
	if (unlikely(!folio_test_uptodate(folio))) {
		/*
		 * The page was in cache and uptodate and now it is not.
		 * Strange but possible since we didn't hold the page lock all
		 * the time. Let's drop everything get the invalidate lock and
		 * try again.
		 */
		if (!mapping_locked) {
			folio_unlock(folio);
			folio_put(folio);
			goto retry_find;
		}
		goto page_not_uptodate;
	}

	/*
	 * We've made it this far and we had to drop our mmap_lock, now is the
	 * time to return to the upper layer and have it re-find the vma and
	 * redo the fault.
	 */
	if (fpin) {
		folio_unlock(folio);
		goto out_retry;
	}
	if (mapping_locked)
		filemap_invalidate_unlock_shared(mapping);

	/*
	 * Found the page and have a reference on it.
	 * We must recheck i_size under page lock.
	 */
	max_idx = DIV_ROUND_UP(i_size_read(inode), PAGE_SIZE);
	if (unlikely(index >= max_idx)) {
		folio_unlock(folio);
		folio_put(folio);
		return VM_FAULT_SIGBUS;
	}

	vmf->page = folio_file_page(folio, index);
	return ret | VM_FAULT_LOCKED;

page_not_uptodate:
	/*
	 * Umm, take care of errors if the page isn't up-to-date.
	 * Try to re-read it _once_. We do this synchronously,
	 * because there really aren't any performance issues here
	 * and we need to check for errors.
	 */
	fpin = maybe_unlock_mmap_for_io(vmf, fpin);
	error = filemap_read_folio(file, mapping, folio);
	if (fpin)
		goto out_retry;
	folio_put(folio);

	if (!error || error == AOP_TRUNCATED_PAGE)
		goto retry_find;
	filemap_invalidate_unlock_shared(mapping);

	return VM_FAULT_SIGBUS;

out_retry:
	/*
	 * We dropped the mmap_lock, we need to return to the fault handler to
	 * re-find the vma and come back and find our hopefully still populated
	 * page.
	 */
	if (folio)
		folio_put(folio);
	if (mapping_locked)
		filemap_invalidate_unlock_shared(mapping);
	if (fpin)
		fput(fpin);
	return ret | VM_FAULT_RETRY;
}
EXPORT_SYMBOL(filemap_fault);

static bool filemap_map_pmd(struct vm_fault *vmf, struct page *page)
{
	struct mm_struct *mm = vmf->vma->vm_mm;

	/* Huge page is mapped? No need to proceed. */
	if (pmd_trans_huge(*vmf->pmd)) {
		unlock_page(page);
		put_page(page);
		return true;
	}

	if (pmd_none(*vmf->pmd) && PageTransHuge(page)) {
		vm_fault_t ret = do_set_pmd(vmf, page);
		if (!ret) {
			/* The page is mapped successfully, reference consumed. */
			unlock_page(page);
			return true;
		}
	}

	if (pmd_none(*vmf->pmd))
		pmd_install(mm, vmf->pmd, &vmf->prealloc_pte);

	/* See comment in handle_pte_fault() */
	if (pmd_devmap_trans_unstable(vmf->pmd)) {
		unlock_page(page);
		put_page(page);
		return true;
	}

	return false;
}

static struct folio *next_uptodate_page(struct folio *folio,
				       struct address_space *mapping,
				       struct xa_state *xas, pgoff_t end_pgoff)
{
	unsigned long max_idx;

	do {
		if (!folio)
			return NULL;
		if (xas_retry(xas, folio))
			continue;
		if (xa_is_value(folio))
			continue;
		if (folio_test_locked(folio))
			continue;
		if (!folio_try_get_rcu(folio))
			continue;
		/* Has the page moved or been split? */
		if (unlikely(folio != xas_reload(xas)))
			goto skip;
		if (!folio_test_uptodate(folio) || folio_test_readahead(folio))
			goto skip;
		if (!folio_trylock(folio))
			goto skip;
		if (folio->mapping != mapping)
			goto unlock;
		if (!folio_test_uptodate(folio))
			goto unlock;
		max_idx = DIV_ROUND_UP(i_size_read(mapping->host), PAGE_SIZE);
		if (xas->xa_index >= max_idx)
			goto unlock;
		return folio;
unlock:
		folio_unlock(folio);
skip:
		folio_put(folio);
	} while ((folio = xas_next_entry(xas, end_pgoff)) != NULL);

	return NULL;
}

static inline struct folio *first_map_page(struct address_space *mapping,
					  struct xa_state *xas,
					  pgoff_t end_pgoff)
{
	return next_uptodate_page(xas_find(xas, end_pgoff),
				  mapping, xas, end_pgoff);
}

static inline struct folio *next_map_page(struct address_space *mapping,
					 struct xa_state *xas,
					 pgoff_t end_pgoff)
{
	return next_uptodate_page(xas_next_entry(xas, end_pgoff),
				  mapping, xas, end_pgoff);
}

vm_fault_t filemap_map_pages(struct vm_fault *vmf,
			     pgoff_t start_pgoff, pgoff_t end_pgoff)
{
	struct vm_area_struct *vma = vmf->vma;
	struct file *file = vma->vm_file;
	struct address_space *mapping = file->f_mapping;
	pgoff_t last_pgoff = start_pgoff;
	unsigned long addr;
	XA_STATE(xas, &mapping->i_pages, start_pgoff);
	struct folio *folio;
	struct page *page;
	unsigned int mmap_miss = READ_ONCE(file->f_ra.mmap_miss);
	vm_fault_t ret = 0;

	rcu_read_lock();
	folio = first_map_page(mapping, &xas, end_pgoff);
	if (!folio)
		goto out;

	if (filemap_map_pmd(vmf, &folio->page)) {
		ret = VM_FAULT_NOPAGE;
		goto out;
	}

	addr = vma->vm_start + ((start_pgoff - vma->vm_pgoff) << PAGE_SHIFT);
	vmf->pte = pte_offset_map_lock(vma->vm_mm, vmf->pmd, addr, &vmf->ptl);
	do {
again:
		page = folio_file_page(folio, xas.xa_index);
		if (PageHWPoison(page))
			goto unlock;

		if (mmap_miss > 0)
			mmap_miss--;

		addr += (xas.xa_index - last_pgoff) << PAGE_SHIFT;
		vmf->pte += xas.xa_index - last_pgoff;
		last_pgoff = xas.xa_index;

		/*
		 * NOTE: If there're PTE markers, we'll leave them to be
		 * handled in the specific fault path, and it'll prohibit the
		 * fault-around logic.
		 */
		if (!pte_none(*vmf->pte))
			goto unlock;

		/* We're about to handle the fault */
		if (vmf->address == addr)
			ret = VM_FAULT_NOPAGE;

		do_set_pte(vmf, page, addr);
		/* no need to invalidate: a not-present page won't be cached */
		update_mmu_cache(vma, addr, vmf->pte);
		if (folio_more_pages(folio, xas.xa_index, end_pgoff)) {
			xas.xa_index++;
			folio_ref_inc(folio);
			goto again;
		}
		folio_unlock(folio);
		continue;
unlock:
		if (folio_more_pages(folio, xas.xa_index, end_pgoff)) {
			xas.xa_index++;
			goto again;
		}
		folio_unlock(folio);
		folio_put(folio);
	} while ((folio = next_map_page(mapping, &xas, end_pgoff)) != NULL);
	pte_unmap_unlock(vmf->pte, vmf->ptl);
out:
	rcu_read_unlock();
	WRITE_ONCE(file->f_ra.mmap_miss, mmap_miss);
	return ret;
}
EXPORT_SYMBOL(filemap_map_pages);

vm_fault_t filemap_page_mkwrite(struct vm_fault *vmf)
{
	struct address_space *mapping = vmf->vma->vm_file->f_mapping;
	struct folio *folio = page_folio(vmf->page);
	vm_fault_t ret = VM_FAULT_LOCKED;

	sb_start_pagefault(mapping->host->i_sb);
	file_update_time(vmf->vma->vm_file);
	folio_lock(folio);
	if (folio->mapping != mapping) {
		folio_unlock(folio);
		ret = VM_FAULT_NOPAGE;
		goto out;
	}
	/*
	 * We mark the folio dirty already here so that when freeze is in
	 * progress, we are guaranteed that writeback during freezing will
	 * see the dirty folio and writeprotect it again.
	 */
	folio_mark_dirty(folio);
	folio_wait_stable(folio);
out:
	sb_end_pagefault(mapping->host->i_sb);
	return ret;
}

const struct vm_operations_struct generic_file_vm_ops = {
	.fault		= filemap_fault,
	.map_pages	= filemap_map_pages,
	.page_mkwrite	= filemap_page_mkwrite,
};

/* This is used for a general mmap of a disk file */

int generic_file_mmap(struct file *file, struct vm_area_struct *vma)
{
	struct address_space *mapping = file->f_mapping;

	if (!mapping->a_ops->read_folio)
		return -ENOEXEC;
	file_accessed(file);
	vma->vm_ops = &generic_file_vm_ops;
	return 0;
}

/*
 * This is for filesystems which do not implement ->writepage.
 */
int generic_file_readonly_mmap(struct file *file, struct vm_area_struct *vma)
{
	if ((vma->vm_flags & VM_SHARED) && (vma->vm_flags & VM_MAYWRITE))
		return -EINVAL;
	return generic_file_mmap(file, vma);
}
#else
vm_fault_t filemap_page_mkwrite(struct vm_fault *vmf)
{
	return VM_FAULT_SIGBUS;
}
int generic_file_mmap(struct file *file, struct vm_area_struct *vma)
{
	return -ENOSYS;
}
int generic_file_readonly_mmap(struct file *file, struct vm_area_struct *vma)
{
	return -ENOSYS;
}
#endif /* CONFIG_MMU */

EXPORT_SYMBOL(filemap_page_mkwrite);
EXPORT_SYMBOL(generic_file_mmap);
EXPORT_SYMBOL(generic_file_readonly_mmap);

static struct folio *do_read_cache_folio(struct address_space *mapping,
		pgoff_t index, filler_t filler, struct file *file, gfp_t gfp)
{
	struct folio *folio;
	int err;

	if (!filler)
		filler = mapping->a_ops->read_folio;
repeat:
	folio = filemap_get_folio(mapping, index);
	if (!folio) {
		folio = filemap_alloc_folio(gfp, 0);
		if (!folio)
			return ERR_PTR(-ENOMEM);
		err = filemap_add_folio(mapping, folio, index, gfp);
		if (unlikely(err)) {
			folio_put(folio);
			if (err == -EEXIST)
				goto repeat;
			/* Presumably ENOMEM for xarray node */
			return ERR_PTR(err);
		}

filler:
		err = filler(file, folio);
		if (err < 0) {
			folio_put(folio);
			return ERR_PTR(err);
		}

		folio_wait_locked(folio);
		if (!folio_test_uptodate(folio)) {
			folio_put(folio);
			return ERR_PTR(-EIO);
		}

		goto out;
	}
	if (folio_test_uptodate(folio))
		goto out;

	if (!folio_trylock(folio)) {
		folio_put_wait_locked(folio, TASK_UNINTERRUPTIBLE);
		goto repeat;
	}

	/* Folio was truncated from mapping */
	if (!folio->mapping) {
		folio_unlock(folio);
		folio_put(folio);
		goto repeat;
	}

	/* Someone else locked and filled the page in a very small window */
	if (folio_test_uptodate(folio)) {
		folio_unlock(folio);
		goto out;
	}

	/*
	 * A previous I/O error may have been due to temporary
	 * failures.
	 * Clear page error before actual read, PG_error will be
	 * set again if read page fails.
	 */
	folio_clear_error(folio);
	goto filler;

out:
	folio_mark_accessed(folio);
	return folio;
}

/**
 * read_cache_folio - Read into page cache, fill it if needed.
 * @mapping: The address_space to read from.
 * @index: The index to read.
 * @filler: Function to perform the read, or NULL to use aops->read_folio().
 * @file: Passed to filler function, may be NULL if not required.
 *
 * Read one page into the page cache.  If it succeeds, the folio returned
 * will contain @index, but it may not be the first page of the folio.
 *
 * If the filler function returns an error, it will be returned to the
 * caller.
 *
 * Context: May sleep.  Expects mapping->invalidate_lock to be held.
 * Return: An uptodate folio on success, ERR_PTR() on failure.
 */
struct folio *read_cache_folio(struct address_space *mapping, pgoff_t index,
		filler_t filler, struct file *file)
{
	return do_read_cache_folio(mapping, index, filler, file,
			mapping_gfp_mask(mapping));
}
EXPORT_SYMBOL(read_cache_folio);

static struct page *do_read_cache_page(struct address_space *mapping,
		pgoff_t index, filler_t *filler, struct file *file, gfp_t gfp)
{
	struct folio *folio;

	folio = do_read_cache_folio(mapping, index, filler, file, gfp);
	if (IS_ERR(folio))
		return &folio->page;
	return folio_file_page(folio, index);
}

struct page *read_cache_page(struct address_space *mapping,
			pgoff_t index, filler_t *filler, struct file *file)
{
	return do_read_cache_page(mapping, index, filler, file,
			mapping_gfp_mask(mapping));
}
EXPORT_SYMBOL(read_cache_page);

/**
 * read_cache_page_gfp - read into page cache, using specified page allocation flags.
 * @mapping:	the page's address_space
 * @index:	the page index
 * @gfp:	the page allocator flags to use if allocating
 *
 * This is the same as "read_mapping_page(mapping, index, NULL)", but with
 * any new page allocations done using the specified allocation flags.
 *
 * If the page does not get brought uptodate, return -EIO.
 *
 * The function expects mapping->invalidate_lock to be already held.
 *
 * Return: up to date page on success, ERR_PTR() on failure.
 */
struct page *read_cache_page_gfp(struct address_space *mapping,
				pgoff_t index,
				gfp_t gfp)
{
	return do_read_cache_page(mapping, index, NULL, NULL, gfp);
}
EXPORT_SYMBOL(read_cache_page_gfp);

/*
 * Warn about a page cache invalidation failure during a direct I/O write.
 */
void dio_warn_stale_pagecache(struct file *filp)
{
	static DEFINE_RATELIMIT_STATE(_rs, 86400 * HZ, DEFAULT_RATELIMIT_BURST);
	char pathname[128];
	char *path;

	errseq_set(&filp->f_mapping->wb_err, -EIO);
	if (__ratelimit(&_rs)) {
		path = file_path(filp, pathname, sizeof(pathname));
		if (IS_ERR(path))
			path = "(unknown)";
		pr_crit("Page cache invalidation failure on direct I/O.  Possible data corruption due to collision with buffered I/O!\n");
		pr_crit("File: %s PID: %d Comm: %.20s\n", path, current->pid,
			current->comm);
	}
}

ssize_t
generic_file_direct_write(struct kiocb *iocb, struct iov_iter *from)
{
	struct file	*file = iocb->ki_filp;
	struct address_space *mapping = file->f_mapping;
	struct inode	*inode = mapping->host;
	loff_t		pos = iocb->ki_pos;
	ssize_t		written;
	size_t		write_len;
	pgoff_t		end;

	write_len = iov_iter_count(from);
	end = (pos + write_len - 1) >> PAGE_SHIFT;

	if (iocb->ki_flags & IOCB_NOWAIT) {
		/* If there are pages to writeback, return */
		if (filemap_range_has_page(file->f_mapping, pos,
					   pos + write_len - 1))
			return -EAGAIN;
	} else {
		written = filemap_write_and_wait_range(mapping, pos,
							pos + write_len - 1);
		if (written)
			goto out;
	}

	/*
	 * After a write we want buffered reads to be sure to go to disk to get
	 * the new data.  We invalidate clean cached page from the region we're
	 * about to write.  We do this *before* the write so that we can return
	 * without clobbering -EIOCBQUEUED from ->direct_IO().
	 */
	written = invalidate_inode_pages2_range(mapping,
					pos >> PAGE_SHIFT, end);
	/*
	 * If a page can not be invalidated, return 0 to fall back
	 * to buffered write.
	 */
	if (written) {
		if (written == -EBUSY)
			return 0;
		goto out;
	}

	written = mapping->a_ops->direct_IO(iocb, from);

	/*
	 * Finally, try again to invalidate clean pages which might have been
	 * cached by non-direct readahead, or faulted in by get_user_pages()
	 * if the source of the write was an mmap'ed region of the file
	 * we're writing.  Either one is a pretty crazy thing to do,
	 * so we don't support it 100%.  If this invalidation
	 * fails, tough, the write still worked...
	 *
	 * Most of the time we do not need this since dio_complete() will do
	 * the invalidation for us. However there are some file systems that
	 * do not end up with dio_complete() being called, so let's not break
	 * them by removing it completely.
	 *
	 * Noticeable example is a blkdev_direct_IO().
	 *
	 * Skip invalidation for async writes or if mapping has no pages.
	 */
	if (written > 0 && mapping->nrpages &&
	    invalidate_inode_pages2_range(mapping, pos >> PAGE_SHIFT, end))
		dio_warn_stale_pagecache(file);

	if (written > 0) {
		pos += written;
		write_len -= written;
		if (pos > i_size_read(inode) && !S_ISBLK(inode->i_mode)) {
			i_size_write(inode, pos);
			mark_inode_dirty(inode);
		}
		iocb->ki_pos = pos;
	}
	if (written != -EIOCBQUEUED)
		iov_iter_revert(from, write_len - iov_iter_count(from));
out:
	return written;
}
EXPORT_SYMBOL(generic_file_direct_write);

ssize_t generic_perform_write(struct kiocb *iocb, struct iov_iter *i)
{
	struct file *file = iocb->ki_filp;
	loff_t pos = iocb->ki_pos;
	struct address_space *mapping = file->f_mapping;
	const struct address_space_operations *a_ops = mapping->a_ops;
	long status = 0;
	ssize_t written = 0;

	do {
		struct page *page;
		unsigned long offset;	/* Offset into pagecache page */
		unsigned long bytes;	/* Bytes to write to page */
		size_t copied;		/* Bytes copied from user */
		void *fsdata;

		offset = (pos & (PAGE_SIZE - 1));
		bytes = min_t(unsigned long, PAGE_SIZE - offset,
						iov_iter_count(i));

again:
		/*
		 * Bring in the user page that we will copy from _first_.
		 * Otherwise there's a nasty deadlock on copying from the
		 * same page as we're writing to, without it being marked
		 * up-to-date.
		 */
		if (unlikely(fault_in_iov_iter_readable(i, bytes) == bytes)) {
			status = -EFAULT;
			break;
		}

		if (fatal_signal_pending(current)) {
			status = -EINTR;
			break;
		}

		status = a_ops->write_begin(file, mapping, pos, bytes,
						&page, &fsdata);
		if (unlikely(status < 0))
			break;

		if (mapping_writably_mapped(mapping))
			flush_dcache_page(page);

		copied = copy_page_from_iter_atomic(page, offset, bytes, i);
		flush_dcache_page(page);

		status = a_ops->write_end(file, mapping, pos, bytes, copied,
						page, fsdata);
		if (unlikely(status != copied)) {
			iov_iter_revert(i, copied - max(status, 0L));
			if (unlikely(status < 0))
				break;
		}
		cond_resched();

		if (unlikely(status == 0)) {
			/*
			 * A short copy made ->write_end() reject the
			 * thing entirely.  Might be memory poisoning
			 * halfway through, might be a race with munmap,
			 * might be severe memory pressure.
			 */
			if (copied)
				bytes = copied;
			goto again;
		}
		pos += status;
		written += status;

		balance_dirty_pages_ratelimited(mapping);
	} while (iov_iter_count(i));

	return written ? written : status;
}
EXPORT_SYMBOL(generic_perform_write);

/**
 * __generic_file_write_iter - write data to a file
 * @iocb:	IO state structure (file, offset, etc.)
 * @from:	iov_iter with data to write
 *
 * This function does all the work needed for actually writing data to a
 * file. It does all basic checks, removes SUID from the file, updates
 * modification times and calls proper subroutines depending on whether we
 * do direct IO or a standard buffered write.
 *
 * It expects i_rwsem to be grabbed unless we work on a block device or similar
 * object which does not need locking at all.
 *
 * This function does *not* take care of syncing data in case of O_SYNC write.
 * A caller has to handle it. This is mainly due to the fact that we want to
 * avoid syncing under i_rwsem.
 *
 * Return:
 * * number of bytes written, even for truncated writes
 * * negative error code if no data has been written at all
 */
ssize_t __generic_file_write_iter(struct kiocb *iocb, struct iov_iter *from)
{
	struct file *file = iocb->ki_filp;
	struct address_space *mapping = file->f_mapping;
	struct inode 	*inode = mapping->host;
	ssize_t		written = 0;
	ssize_t		err;
	ssize_t		status;

	/* We can write back this queue in page reclaim */
	current->backing_dev_info = inode_to_bdi(inode);
	err = file_remove_privs(file);
	if (err)
		goto out;

	err = file_update_time(file);
	if (err)
		goto out;

	if (iocb->ki_flags & IOCB_DIRECT) {
		loff_t pos, endbyte;

		written = generic_file_direct_write(iocb, from);
		/*
		 * If the write stopped short of completing, fall back to
		 * buffered writes.  Some filesystems do this for writes to
		 * holes, for example.  For DAX files, a buffered write will
		 * not succeed (even if it did, DAX does not handle dirty
		 * page-cache pages correctly).
		 */
		if (written < 0 || !iov_iter_count(from) || IS_DAX(inode))
			goto out;

		pos = iocb->ki_pos;
		status = generic_perform_write(iocb, from);
		/*
		 * If generic_perform_write() returned a synchronous error
		 * then we want to return the number of bytes which were
		 * direct-written, or the error code if that was zero.  Note
		 * that this differs from normal direct-io semantics, which
		 * will return -EFOO even if some bytes were written.
		 */
		if (unlikely(status < 0)) {
			err = status;
			goto out;
		}
		/*
		 * We need to ensure that the page cache pages are written to
		 * disk and invalidated to preserve the expected O_DIRECT
		 * semantics.
		 */
		endbyte = pos + status - 1;
		err = filemap_write_and_wait_range(mapping, pos, endbyte);
		if (err == 0) {
			iocb->ki_pos = endbyte + 1;
			written += status;
			invalidate_mapping_pages(mapping,
						 pos >> PAGE_SHIFT,
						 endbyte >> PAGE_SHIFT);
		} else {
			/*
			 * We don't know how much we wrote, so just return
			 * the number of bytes which were direct-written
			 */
		}
	} else {
		written = generic_perform_write(iocb, from);
		if (likely(written > 0))
			iocb->ki_pos += written;
	}
out:
	current->backing_dev_info = NULL;
	return written ? written : err;
}
EXPORT_SYMBOL(__generic_file_write_iter);

/**
 * generic_file_write_iter - write data to a file
 * @iocb:	IO state structure
 * @from:	iov_iter with data to write
 *
 * This is a wrapper around __generic_file_write_iter() to be used by most
 * filesystems. It takes care of syncing the file in case of O_SYNC file
 * and acquires i_rwsem as needed.
 * Return:
 * * negative error code if no data has been written at all of
 *   vfs_fsync_range() failed for a synchronous write
 * * number of bytes written, even for truncated writes
 */
ssize_t generic_file_write_iter(struct kiocb *iocb, struct iov_iter *from)
{
	struct file *file = iocb->ki_filp;
	struct inode *inode = file->f_mapping->host;
	ssize_t ret;

	inode_lock(inode);
	ret = generic_write_checks(iocb, from);
	if (ret > 0)
		ret = __generic_file_write_iter(iocb, from);
	inode_unlock(inode);

	if (ret > 0)
		ret = generic_write_sync(iocb, ret);
	return ret;
}
EXPORT_SYMBOL(generic_file_write_iter);

/**
 * filemap_release_folio() - Release fs-specific metadata on a folio.
 * @folio: The folio which the kernel is trying to free.
 * @gfp: Memory allocation flags (and I/O mode).
 *
 * The address_space is trying to release any data attached to a folio
 * (presumably at folio->private).
 *
 * This will also be called if the private_2 flag is set on a page,
 * indicating that the folio has other metadata associated with it.
 *
 * The @gfp argument specifies whether I/O may be performed to release
 * this page (__GFP_IO), and whether the call may block
 * (__GFP_RECLAIM & __GFP_FS).
 *
 * Return: %true if the release was successful, otherwise %false.
 */
bool filemap_release_folio(struct folio *folio, gfp_t gfp)
{
	struct address_space * const mapping = folio->mapping;

	BUG_ON(!folio_test_locked(folio));
	if (folio_test_writeback(folio))
		return false;

	if (mapping && mapping->a_ops->release_folio)
		return mapping->a_ops->release_folio(folio, gfp);
	return try_to_free_buffers(folio);
}
EXPORT_SYMBOL(filemap_release_folio);<|MERGE_RESOLUTION|>--- conflicted
+++ resolved
@@ -3005,11 +3005,7 @@
 
 #ifdef CONFIG_TRANSPARENT_HUGEPAGE
 	/* Use the readahead code, even if readahead is disabled */
-<<<<<<< HEAD
-	if (vmf->vma->vm_flags & VM_HUGEPAGE) {
-=======
 	if (vm_flags & VM_HUGEPAGE) {
->>>>>>> 88084a3d
 		fpin = maybe_unlock_mmap_for_io(vmf, fpin);
 		ractl._index &= ~((unsigned long)HPAGE_PMD_NR - 1);
 		ra->size = HPAGE_PMD_NR;
@@ -3017,11 +3013,7 @@
 		 * Fetch two PMD folios, so we get the chance to actually
 		 * readahead, unless we've been told not to.
 		 */
-<<<<<<< HEAD
-		if (!(vmf->vma->vm_flags & VM_RAND_READ))
-=======
 		if (!(vm_flags & VM_RAND_READ))
->>>>>>> 88084a3d
 			ra->size *= 2;
 		ra->async_size = HPAGE_PMD_NR;
 		page_cache_ra_order(&ractl, ra, HPAGE_PMD_ORDER);
