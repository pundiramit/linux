--- conflicted
+++ resolved
@@ -205,21 +205,12 @@
 				CLK_SET_RATE_NO_REPARENT,
 				reg_base + ASS_CLK_SRC, 2, 2, 0, &lock);
 
-<<<<<<< HEAD
-	clk_table[EXYNOS_DOUT_SRP] = clk_hw_register_divider(NULL, "dout_srp",
+	clk_table[EXYNOS_DOUT_SRP] = clk_hw_register_divider(dev, "dout_srp",
 				"mout_audss", CLK_SET_RATE_PARENT,
 				reg_base + ASS_CLK_DIV, 0, 4, 0, &lock);
 
-	clk_table[EXYNOS_DOUT_AUD_BUS] = clk_hw_register_divider(NULL,
+	clk_table[EXYNOS_DOUT_AUD_BUS] = clk_hw_register_divider(dev,
 				"dout_aud_bus", "dout_srp", CLK_SET_RATE_PARENT,
-=======
-	clk_table[EXYNOS_DOUT_SRP] = clk_hw_register_divider(dev, "dout_srp",
-				"mout_audss", 0, reg_base + ASS_CLK_DIV, 0, 4,
-				0, &lock);
-
-	clk_table[EXYNOS_DOUT_AUD_BUS] = clk_hw_register_divider(dev,
-				"dout_aud_bus", "dout_srp", 0,
->>>>>>> ae432a9b
 				reg_base + ASS_CLK_DIV, 4, 4, 0, &lock);
 
 	clk_table[EXYNOS_DOUT_I2S] = clk_hw_register_divider(dev, "dout_i2s",
