/* SPDX-License-Identifier: GPL-2.0 */
#ifndef MM_SLAB_H
#define MM_SLAB_H
/*
 * Internal slab definitions
 */

#ifdef CONFIG_SLOB
/*
 * Common fields provided in kmem_cache by all slab allocators
 * This struct is either used directly by the allocator (SLOB)
 * or the allocator must include definitions for all fields
 * provided in kmem_cache_common in their definition of kmem_cache.
 *
 * Once we can do anonymous structs (C11 standard) we could put a
 * anonymous struct definition in these allocators so that the
 * separate allocations in the kmem_cache structure of SLAB and
 * SLUB is no longer needed.
 */
struct kmem_cache {
	unsigned int object_size;/* The original size of the object */
	unsigned int size;	/* The aligned/padded/added on size  */
	unsigned int align;	/* Alignment as calculated */
	slab_flags_t flags;	/* Active flags on the slab */
	unsigned int useroffset;/* Usercopy region offset */
	unsigned int usersize;	/* Usercopy region size */
	const char *name;	/* Slab name for sysfs */
	int refcount;		/* Use counter */
	void (*ctor)(void *);	/* Called on object slot creation */
	struct list_head list;	/* List of all slab caches on the system */
};

#endif /* CONFIG_SLOB */

#ifdef CONFIG_SLAB
#include <linux/slab_def.h>
#endif

#ifdef CONFIG_SLUB
#include <linux/slub_def.h>
#endif

#include <linux/memcontrol.h>
#include <linux/fault-inject.h>
#include <linux/kasan.h>
#include <linux/kmemleak.h>
#include <linux/random.h>
#include <linux/sched/mm.h>

/*
 * State of the slab allocator.
 *
 * This is used to describe the states of the allocator during bootup.
 * Allocators use this to gradually bootstrap themselves. Most allocators
 * have the problem that the structures used for managing slab caches are
 * allocated from slab caches themselves.
 */
enum slab_state {
	DOWN,			/* No slab functionality yet */
	PARTIAL,		/* SLUB: kmem_cache_node available */
	PARTIAL_NODE,		/* SLAB: kmalloc size for node struct available */
	UP,			/* Slab caches usable but not all extras yet */
	FULL			/* Everything is working */
};

extern enum slab_state slab_state;

/* The slab cache mutex protects the management structures during changes */
extern struct mutex slab_mutex;

/* The list of all slab caches on the system */
extern struct list_head slab_caches;

/* The slab cache that manages slab cache information */
extern struct kmem_cache *kmem_cache;

/* A table of kmalloc cache names and sizes */
extern const struct kmalloc_info_struct {
	const char *name[NR_KMALLOC_TYPES];
	unsigned int size;
} kmalloc_info[];

#ifndef CONFIG_SLOB
/* Kmalloc array related functions */
void setup_kmalloc_cache_index_table(void);
void create_kmalloc_caches(slab_flags_t);

/* Find the kmalloc slab corresponding for a certain size */
struct kmem_cache *kmalloc_slab(size_t, gfp_t);
#endif

gfp_t kmalloc_fix_flags(gfp_t flags);

#ifdef CONFIG_SLUB
/*
 * Tracking user of a slab.
 */
#define TRACK_ADDRS_COUNT 16
struct track {
	unsigned long addr;	/* Called from address */
#ifdef CONFIG_STACKDEPOT
	depot_stack_handle_t handle;
#endif
	int cpu;		/* Was running on cpu */
	int pid;		/* Pid context */
	unsigned long when;	/* When did the operation occur */
};

enum track_item { TRACK_ALLOC, TRACK_FREE };
#endif

/* Functions provided by the slab allocators */
int __kmem_cache_create(struct kmem_cache *, slab_flags_t flags);

struct kmem_cache *create_kmalloc_cache(const char *name, unsigned int size,
			slab_flags_t flags, unsigned int useroffset,
			unsigned int usersize);
extern void create_boot_cache(struct kmem_cache *, const char *name,
			unsigned int size, slab_flags_t flags,
			unsigned int useroffset, unsigned int usersize);

int slab_unmergeable(struct kmem_cache *s);
struct kmem_cache *find_mergeable(unsigned size, unsigned align,
		slab_flags_t flags, const char *name, void (*ctor)(void *));
#ifndef CONFIG_SLOB
struct kmem_cache *
__kmem_cache_alias(const char *name, unsigned int size, unsigned int align,
		   slab_flags_t flags, void (*ctor)(void *));

slab_flags_t kmem_cache_flags(unsigned int object_size,
	slab_flags_t flags, const char *name);
#else
static inline struct kmem_cache *
__kmem_cache_alias(const char *name, unsigned int size, unsigned int align,
		   slab_flags_t flags, void (*ctor)(void *))
{ return NULL; }

static inline slab_flags_t kmem_cache_flags(unsigned int object_size,
	slab_flags_t flags, const char *name)
{
	return flags;
}
#endif


/* Legal flag mask for kmem_cache_create(), for various configurations */
#define SLAB_CORE_FLAGS (SLAB_HWCACHE_ALIGN | SLAB_CACHE_DMA | \
			 SLAB_CACHE_DMA32 | SLAB_PANIC | \
			 SLAB_TYPESAFE_BY_RCU | SLAB_DEBUG_OBJECTS )

#if defined(CONFIG_DEBUG_SLAB)
#define SLAB_DEBUG_FLAGS (SLAB_RED_ZONE | SLAB_POISON | SLAB_STORE_USER)
#elif defined(CONFIG_SLUB_DEBUG)
#define SLAB_DEBUG_FLAGS (SLAB_RED_ZONE | SLAB_POISON | SLAB_STORE_USER | \
			  SLAB_TRACE | SLAB_CONSISTENCY_CHECKS)
#else
#define SLAB_DEBUG_FLAGS (0)
#endif

#if defined(CONFIG_SLAB)
#define SLAB_CACHE_FLAGS (SLAB_MEM_SPREAD | SLAB_NOLEAKTRACE | \
			  SLAB_RECLAIM_ACCOUNT | SLAB_TEMPORARY | \
			  SLAB_ACCOUNT)
#elif defined(CONFIG_SLUB)
#define SLAB_CACHE_FLAGS (SLAB_NOLEAKTRACE | SLAB_RECLAIM_ACCOUNT | \
			  SLAB_TEMPORARY | SLAB_ACCOUNT)
#else
#define SLAB_CACHE_FLAGS (0)
#endif

/* Common flags available with current configuration */
#define CACHE_CREATE_MASK (SLAB_CORE_FLAGS | SLAB_DEBUG_FLAGS | SLAB_CACHE_FLAGS)

/* Common flags permitted for kmem_cache_create */
#define SLAB_FLAGS_PERMITTED (SLAB_CORE_FLAGS | \
			      SLAB_RED_ZONE | \
			      SLAB_POISON | \
			      SLAB_STORE_USER | \
			      SLAB_TRACE | \
			      SLAB_CONSISTENCY_CHECKS | \
			      SLAB_MEM_SPREAD | \
			      SLAB_NOLEAKTRACE | \
			      SLAB_RECLAIM_ACCOUNT | \
			      SLAB_TEMPORARY | \
			      SLAB_ACCOUNT)

bool __kmem_cache_empty(struct kmem_cache *);
int __kmem_cache_shutdown(struct kmem_cache *);
void __kmem_cache_release(struct kmem_cache *);
int __kmem_cache_shrink(struct kmem_cache *);
void slab_kmem_cache_release(struct kmem_cache *);

struct seq_file;
struct file;

struct slabinfo {
	unsigned long active_objs;
	unsigned long num_objs;
	unsigned long active_slabs;
	unsigned long num_slabs;
	unsigned long shared_avail;
	unsigned int limit;
	unsigned int batchcount;
	unsigned int shared;
	unsigned int objects_per_slab;
	unsigned int cache_order;
};

void get_slabinfo(struct kmem_cache *s, struct slabinfo *sinfo);
void slabinfo_show_stats(struct seq_file *m, struct kmem_cache *s);
ssize_t slabinfo_write(struct file *file, const char __user *buffer,
		       size_t count, loff_t *ppos);

/*
 * Generic implementation of bulk operations
 * These are useful for situations in which the allocator cannot
 * perform optimizations. In that case segments of the object listed
 * may be allocated or freed using these operations.
 */
void __kmem_cache_free_bulk(struct kmem_cache *, size_t, void **);
int __kmem_cache_alloc_bulk(struct kmem_cache *, gfp_t, size_t, void **);

static inline enum node_stat_item cache_vmstat_idx(struct kmem_cache *s)
{
	return (s->flags & SLAB_RECLAIM_ACCOUNT) ?
		NR_SLAB_RECLAIMABLE_B : NR_SLAB_UNRECLAIMABLE_B;
}

#ifdef CONFIG_SLUB_DEBUG
#ifdef CONFIG_SLUB_DEBUG_ON
DECLARE_STATIC_KEY_TRUE(slub_debug_enabled);
#else
DECLARE_STATIC_KEY_FALSE(slub_debug_enabled);
#endif
extern void print_tracking(struct kmem_cache *s, void *object);
long validate_slab_cache(struct kmem_cache *s);
<<<<<<< HEAD
extern unsigned long get_each_object_track(struct kmem_cache *s,
		struct page *page, enum track_item alloc,
		int (*fn)(const struct kmem_cache *, const void *,
		const struct track *, void *), void *private);
=======
static inline bool __slub_debug_enabled(void)
{
	return static_branch_unlikely(&slub_debug_enabled);
}
>>>>>>> 2734d6c1
#else
static inline void print_tracking(struct kmem_cache *s, void *object)
{
}
<<<<<<< HEAD
#ifdef CONFIG_SLUB
static inline unsigned long get_each_object_track(struct kmem_cache *s,
		struct page *page, enum track_item alloc,
		int (*fn)(const struct kmem_cache *, const void *,
		const struct track *, void *), void *private)
{
	return 0;
}
#endif
=======
static inline bool __slub_debug_enabled(void)
{
	return false;
}
>>>>>>> 2734d6c1
#endif

/*
 * Returns true if any of the specified slub_debug flags is enabled for the
 * cache. Use only for flags parsed by setup_slub_debug() as it also enables
 * the static key.
 */
static inline bool kmem_cache_debug_flags(struct kmem_cache *s, slab_flags_t flags)
{
	if (IS_ENABLED(CONFIG_SLUB_DEBUG))
		VM_WARN_ON_ONCE(!(flags & SLAB_DEBUG_FLAGS));
	if (__slub_debug_enabled())
		return s->flags & flags;
	return false;
}

#ifdef CONFIG_MEMCG_KMEM
int memcg_alloc_page_obj_cgroups(struct page *page, struct kmem_cache *s,
				 gfp_t gfp, bool new_page);
void mod_objcg_state(struct obj_cgroup *objcg, struct pglist_data *pgdat,
		     enum node_stat_item idx, int nr);

static inline void memcg_free_page_obj_cgroups(struct page *page)
{
	kfree(page_objcgs(page));
	page->memcg_data = 0;
}

static inline size_t obj_full_size(struct kmem_cache *s)
{
	/*
	 * For each accounted object there is an extra space which is used
	 * to store obj_cgroup membership. Charge it too.
	 */
	return s->size + sizeof(struct obj_cgroup *);
}

/*
 * Returns false if the allocation should fail.
 */
static inline bool memcg_slab_pre_alloc_hook(struct kmem_cache *s,
					     struct obj_cgroup **objcgp,
					     size_t objects, gfp_t flags)
{
	struct obj_cgroup *objcg;

	if (!memcg_kmem_enabled())
		return true;

	if (!(flags & __GFP_ACCOUNT) && !(s->flags & SLAB_ACCOUNT))
		return true;

	objcg = get_obj_cgroup_from_current();
	if (!objcg)
		return true;

	if (obj_cgroup_charge(objcg, flags, objects * obj_full_size(s))) {
		obj_cgroup_put(objcg);
		return false;
	}

	*objcgp = objcg;
	return true;
}

static inline void memcg_slab_post_alloc_hook(struct kmem_cache *s,
					      struct obj_cgroup *objcg,
					      gfp_t flags, size_t size,
					      void **p)
{
	struct page *page;
	unsigned long off;
	size_t i;

	if (!memcg_kmem_enabled() || !objcg)
		return;

	for (i = 0; i < size; i++) {
		if (likely(p[i])) {
			page = virt_to_head_page(p[i]);

			if (!page_objcgs(page) &&
			    memcg_alloc_page_obj_cgroups(page, s, flags,
							 false)) {
				obj_cgroup_uncharge(objcg, obj_full_size(s));
				continue;
			}

			off = obj_to_index(s, page, p[i]);
			obj_cgroup_get(objcg);
			page_objcgs(page)[off] = objcg;
			mod_objcg_state(objcg, page_pgdat(page),
					cache_vmstat_idx(s), obj_full_size(s));
		} else {
			obj_cgroup_uncharge(objcg, obj_full_size(s));
		}
	}
	obj_cgroup_put(objcg);
}

static inline void memcg_slab_free_hook(struct kmem_cache *s_orig,
					void **p, int objects)
{
	struct kmem_cache *s;
	struct obj_cgroup **objcgs;
	struct obj_cgroup *objcg;
	struct page *page;
	unsigned int off;
	int i;

	if (!memcg_kmem_enabled())
		return;

	for (i = 0; i < objects; i++) {
		if (unlikely(!p[i]))
			continue;

		page = virt_to_head_page(p[i]);
		objcgs = page_objcgs(page);
		if (!objcgs)
			continue;

		if (!s_orig)
			s = page->slab_cache;
		else
			s = s_orig;

		off = obj_to_index(s, page, p[i]);
		objcg = objcgs[off];
		if (!objcg)
			continue;

		objcgs[off] = NULL;
		obj_cgroup_uncharge(objcg, obj_full_size(s));
		mod_objcg_state(objcg, page_pgdat(page), cache_vmstat_idx(s),
				-obj_full_size(s));
		obj_cgroup_put(objcg);
	}
}

#else /* CONFIG_MEMCG_KMEM */
static inline struct mem_cgroup *memcg_from_slab_obj(void *ptr)
{
	return NULL;
}

static inline int memcg_alloc_page_obj_cgroups(struct page *page,
					       struct kmem_cache *s, gfp_t gfp,
					       bool new_page)
{
	return 0;
}

static inline void memcg_free_page_obj_cgroups(struct page *page)
{
}

static inline bool memcg_slab_pre_alloc_hook(struct kmem_cache *s,
					     struct obj_cgroup **objcgp,
					     size_t objects, gfp_t flags)
{
	return true;
}

static inline void memcg_slab_post_alloc_hook(struct kmem_cache *s,
					      struct obj_cgroup *objcg,
					      gfp_t flags, size_t size,
					      void **p)
{
}

static inline void memcg_slab_free_hook(struct kmem_cache *s,
					void **p, int objects)
{
}
#endif /* CONFIG_MEMCG_KMEM */

static inline struct kmem_cache *virt_to_cache(const void *obj)
{
	struct page *page;

	page = virt_to_head_page(obj);
	if (WARN_ONCE(!PageSlab(page), "%s: Object is not a Slab page!\n",
					__func__))
		return NULL;
	return page->slab_cache;
}

static __always_inline void account_slab_page(struct page *page, int order,
					      struct kmem_cache *s,
					      gfp_t gfp)
{
	if (memcg_kmem_enabled() && (s->flags & SLAB_ACCOUNT))
		memcg_alloc_page_obj_cgroups(page, s, gfp, true);

	mod_node_page_state(page_pgdat(page), cache_vmstat_idx(s),
			    PAGE_SIZE << order);
}

static __always_inline void unaccount_slab_page(struct page *page, int order,
						struct kmem_cache *s)
{
	if (memcg_kmem_enabled())
		memcg_free_page_obj_cgroups(page);

	mod_node_page_state(page_pgdat(page), cache_vmstat_idx(s),
			    -(PAGE_SIZE << order));
}

static inline struct kmem_cache *cache_from_obj(struct kmem_cache *s, void *x)
{
	struct kmem_cache *cachep;

	if (!IS_ENABLED(CONFIG_SLAB_FREELIST_HARDENED) &&
	    !kmem_cache_debug_flags(s, SLAB_CONSISTENCY_CHECKS))
		return s;

	cachep = virt_to_cache(x);
	if (WARN(cachep && cachep != s,
		  "%s: Wrong slab cache. %s but object is from %s\n",
		  __func__, s->name, cachep->name))
		print_tracking(cachep, x);
	return cachep;
}

static inline size_t slab_ksize(const struct kmem_cache *s)
{
#ifndef CONFIG_SLUB
	return s->object_size;

#else /* CONFIG_SLUB */
# ifdef CONFIG_SLUB_DEBUG
	/*
	 * Debugging requires use of the padding between object
	 * and whatever may come after it.
	 */
	if (s->flags & (SLAB_RED_ZONE | SLAB_POISON))
		return s->object_size;
# endif
	if (s->flags & SLAB_KASAN)
		return s->object_size;
	/*
	 * If we have the need to store the freelist pointer
	 * back there or track user information then we can
	 * only use the space before that information.
	 */
	if (s->flags & (SLAB_TYPESAFE_BY_RCU | SLAB_STORE_USER))
		return s->inuse;
	/*
	 * Else we can use all the padding etc for the allocation
	 */
	return s->size;
#endif
}

static inline struct kmem_cache *slab_pre_alloc_hook(struct kmem_cache *s,
						     struct obj_cgroup **objcgp,
						     size_t size, gfp_t flags)
{
	flags &= gfp_allowed_mask;

	might_alloc(flags);

	if (should_failslab(s, flags))
		return NULL;

	if (!memcg_slab_pre_alloc_hook(s, objcgp, size, flags))
		return NULL;

	return s;
}

static inline void slab_post_alloc_hook(struct kmem_cache *s,
					struct obj_cgroup *objcg, gfp_t flags,
					size_t size, void **p, bool init)
{
	size_t i;

	flags &= gfp_allowed_mask;

	/*
	 * As memory initialization might be integrated into KASAN,
	 * kasan_slab_alloc and initialization memset must be
	 * kept together to avoid discrepancies in behavior.
	 *
	 * As p[i] might get tagged, memset and kmemleak hook come after KASAN.
	 */
	for (i = 0; i < size; i++) {
		p[i] = kasan_slab_alloc(s, p[i], flags, init);
		if (p[i] && init && !kasan_has_integrated_init())
			memset(p[i], 0, s->object_size);
		kmemleak_alloc_recursive(p[i], s->object_size, 1,
					 s->flags, flags);
	}

	memcg_slab_post_alloc_hook(s, objcg, flags, size, p);
}

#ifndef CONFIG_SLOB
/*
 * The slab lists for all objects.
 */
struct kmem_cache_node {
	spinlock_t list_lock;

#ifdef CONFIG_SLAB
	struct list_head slabs_partial;	/* partial list first, better asm code */
	struct list_head slabs_full;
	struct list_head slabs_free;
	unsigned long total_slabs;	/* length of all slab lists */
	unsigned long free_slabs;	/* length of free slab list only */
	unsigned long free_objects;
	unsigned int free_limit;
	unsigned int colour_next;	/* Per-node cache coloring */
	struct array_cache *shared;	/* shared per node */
	struct alien_cache **alien;	/* on other nodes */
	unsigned long next_reap;	/* updated without locking */
	int free_touched;		/* updated without locking */
#endif

#ifdef CONFIG_SLUB
	unsigned long nr_partial;
	struct list_head partial;
#ifdef CONFIG_SLUB_DEBUG
	atomic_long_t nr_slabs;
	atomic_long_t total_objects;
	struct list_head full;
#endif
#endif

};

static inline struct kmem_cache_node *get_node(struct kmem_cache *s, int node)
{
	return s->node[node];
}

/*
 * Iterator over all nodes. The body will be executed for each node that has
 * a kmem_cache_node structure allocated (which is true for all online nodes)
 */
#define for_each_kmem_cache_node(__s, __node, __n) \
	for (__node = 0; __node < nr_node_ids; __node++) \
		 if ((__n = get_node(__s, __node)))

#endif

void *slab_start(struct seq_file *m, loff_t *pos);
void *slab_next(struct seq_file *m, void *p, loff_t *pos);
void slab_stop(struct seq_file *m, void *p);
int memcg_slab_show(struct seq_file *m, void *p);

#if defined(CONFIG_SLAB) || defined(CONFIG_SLUB_DEBUG)
void dump_unreclaimable_slab(void);
#else
static inline void dump_unreclaimable_slab(void)
{
}
#endif

void ___cache_free(struct kmem_cache *cache, void *x, unsigned long addr);

#ifdef CONFIG_SLAB_FREELIST_RANDOM
int cache_random_seq_create(struct kmem_cache *cachep, unsigned int count,
			gfp_t gfp);
void cache_random_seq_destroy(struct kmem_cache *cachep);
#else
static inline int cache_random_seq_create(struct kmem_cache *cachep,
					unsigned int count, gfp_t gfp)
{
	return 0;
}
static inline void cache_random_seq_destroy(struct kmem_cache *cachep) { }
#endif /* CONFIG_SLAB_FREELIST_RANDOM */

static inline bool slab_want_init_on_alloc(gfp_t flags, struct kmem_cache *c)
{
	if (static_branch_maybe(CONFIG_INIT_ON_ALLOC_DEFAULT_ON,
				&init_on_alloc)) {
		if (c->ctor)
			return false;
		if (c->flags & (SLAB_TYPESAFE_BY_RCU | SLAB_POISON))
			return flags & __GFP_ZERO;
		return true;
	}
	return flags & __GFP_ZERO;
}

static inline bool slab_want_init_on_free(struct kmem_cache *c)
{
	if (static_branch_maybe(CONFIG_INIT_ON_FREE_DEFAULT_ON,
				&init_on_free))
		return !(c->ctor ||
			 (c->flags & (SLAB_TYPESAFE_BY_RCU | SLAB_POISON)));
	return false;
}

#if defined(CONFIG_DEBUG_FS) && defined(CONFIG_SLUB_DEBUG)
void debugfs_slab_release(struct kmem_cache *);
#else
static inline void debugfs_slab_release(struct kmem_cache *s) { }
#endif

#ifdef CONFIG_PRINTK
#define KS_ADDRS_COUNT 16
struct kmem_obj_info {
	void *kp_ptr;
	struct page *kp_page;
	void *kp_objp;
	unsigned long kp_data_offset;
	struct kmem_cache *kp_slab_cache;
	void *kp_ret;
	void *kp_stack[KS_ADDRS_COUNT];
	void *kp_free_stack[KS_ADDRS_COUNT];
};
void kmem_obj_info(struct kmem_obj_info *kpp, void *object, struct page *page);
#endif

#endif /* MM_SLAB_H */<|MERGE_RESOLUTION|>--- conflicted
+++ resolved
@@ -98,8 +98,8 @@
 #define TRACK_ADDRS_COUNT 16
 struct track {
 	unsigned long addr;	/* Called from address */
-#ifdef CONFIG_STACKDEPOT
-	depot_stack_handle_t handle;
+#ifdef CONFIG_STACKTRACE
+	unsigned long addrs[TRACK_ADDRS_COUNT]; /* Called from address */
 #endif
 	int cpu;		/* Was running on cpu */
 	int pid;		/* Pid context */
@@ -234,22 +234,18 @@
 #endif
 extern void print_tracking(struct kmem_cache *s, void *object);
 long validate_slab_cache(struct kmem_cache *s);
-<<<<<<< HEAD
 extern unsigned long get_each_object_track(struct kmem_cache *s,
 		struct page *page, enum track_item alloc,
 		int (*fn)(const struct kmem_cache *, const void *,
 		const struct track *, void *), void *private);
-=======
 static inline bool __slub_debug_enabled(void)
 {
 	return static_branch_unlikely(&slub_debug_enabled);
 }
->>>>>>> 2734d6c1
 #else
 static inline void print_tracking(struct kmem_cache *s, void *object)
 {
 }
-<<<<<<< HEAD
 #ifdef CONFIG_SLUB
 static inline unsigned long get_each_object_track(struct kmem_cache *s,
 		struct page *page, enum track_item alloc,
@@ -259,12 +255,10 @@
 	return 0;
 }
 #endif
-=======
 static inline bool __slub_debug_enabled(void)
 {
 	return false;
 }
->>>>>>> 2734d6c1
 #endif
 
 /*
