/*
 * IOMMU API for s390 PCI devices
 *
 * Copyright IBM Corp. 2015
 * Author(s): Gerald Schaefer <gerald.schaefer@de.ibm.com>
 */

#include <linux/pci.h>
#include <linux/iommu.h>
#include <linux/iommu-helper.h>
#include <linux/sizes.h>
#include <asm/pci_dma.h>

/*
 * Physically contiguous memory regions can be mapped with 4 KiB alignment,
 * we allow all page sizes that are an order of 4KiB (no special large page
 * support so far).
 */
#define S390_IOMMU_PGSIZES	(~0xFFFUL)

static const struct iommu_ops s390_iommu_ops;

struct s390_domain {
	struct iommu_domain	domain;
	struct list_head	devices;
	unsigned long		*dma_table;
	spinlock_t		dma_table_lock;
	spinlock_t		list_lock;
};

struct s390_domain_device {
	struct list_head	list;
	struct zpci_dev		*zdev;
};

static struct s390_domain *to_s390_domain(struct iommu_domain *dom)
{
	return container_of(dom, struct s390_domain, domain);
}

static bool s390_iommu_capable(enum iommu_cap cap)
{
	switch (cap) {
	case IOMMU_CAP_CACHE_COHERENCY:
		return true;
	case IOMMU_CAP_INTR_REMAP:
		return true;
	default:
		return false;
	}
}

static struct iommu_domain *s390_domain_alloc(unsigned domain_type)
{
	struct s390_domain *s390_domain;

	if (domain_type != IOMMU_DOMAIN_UNMANAGED)
		return NULL;

	s390_domain = kzalloc(sizeof(*s390_domain), GFP_KERNEL);
	if (!s390_domain)
		return NULL;

	s390_domain->dma_table = dma_alloc_cpu_table();
	if (!s390_domain->dma_table) {
		kfree(s390_domain);
		return NULL;
	}

	spin_lock_init(&s390_domain->dma_table_lock);
	spin_lock_init(&s390_domain->list_lock);
	INIT_LIST_HEAD(&s390_domain->devices);

	return &s390_domain->domain;
}

static void s390_domain_free(struct iommu_domain *domain)
{
	struct s390_domain *s390_domain = to_s390_domain(domain);

	dma_cleanup_tables(s390_domain->dma_table);
	kfree(s390_domain);
}

static int s390_iommu_attach_device(struct iommu_domain *domain,
				    struct device *dev)
{
	struct s390_domain *s390_domain = to_s390_domain(domain);
	struct zpci_dev *zdev = to_pci_dev(dev)->sysdata;
	struct s390_domain_device *domain_device;
	unsigned long flags;
	int rc;

	if (!zdev)
		return -ENODEV;

	domain_device = kzalloc(sizeof(*domain_device), GFP_KERNEL);
	if (!domain_device)
		return -ENOMEM;

	if (zdev->dma_table)
		zpci_dma_exit_device(zdev);

	zdev->dma_table = s390_domain->dma_table;
	rc = zpci_register_ioat(zdev, 0, zdev->start_dma, zdev->end_dma,
				(u64) zdev->dma_table);
	if (rc)
		goto out_restore;

	spin_lock_irqsave(&s390_domain->list_lock, flags);
	/* First device defines the DMA range limits */
	if (list_empty(&s390_domain->devices)) {
		domain->geometry.aperture_start = zdev->start_dma;
		domain->geometry.aperture_end = zdev->end_dma;
		domain->geometry.force_aperture = true;
	/* Allow only devices with identical DMA range limits */
	} else if (domain->geometry.aperture_start != zdev->start_dma ||
		   domain->geometry.aperture_end != zdev->end_dma) {
		rc = -EINVAL;
		spin_unlock_irqrestore(&s390_domain->list_lock, flags);
		goto out_restore;
	}
	domain_device->zdev = zdev;
	zdev->s390_domain = s390_domain;
	list_add(&domain_device->list, &s390_domain->devices);
	spin_unlock_irqrestore(&s390_domain->list_lock, flags);

	return 0;

out_restore:
	zpci_dma_init_device(zdev);
	kfree(domain_device);

	return rc;
}

static void s390_iommu_detach_device(struct iommu_domain *domain,
				     struct device *dev)
{
	struct s390_domain *s390_domain = to_s390_domain(domain);
	struct zpci_dev *zdev = to_pci_dev(dev)->sysdata;
	struct s390_domain_device *domain_device, *tmp;
	unsigned long flags;
	int found = 0;

	if (!zdev)
		return;

	spin_lock_irqsave(&s390_domain->list_lock, flags);
	list_for_each_entry_safe(domain_device, tmp, &s390_domain->devices,
				 list) {
		if (domain_device->zdev == zdev) {
			list_del(&domain_device->list);
			kfree(domain_device);
			found = 1;
			break;
		}
	}
	spin_unlock_irqrestore(&s390_domain->list_lock, flags);

	if (found) {
		zdev->s390_domain = NULL;
		zpci_unregister_ioat(zdev, 0);
		zpci_dma_init_device(zdev);
	}
}

static int s390_iommu_add_device(struct device *dev)
{
	struct iommu_group *group = iommu_group_get_for_dev(dev);
<<<<<<< HEAD
=======
	struct zpci_dev *zdev = to_pci_dev(dev)->sysdata;
>>>>>>> bb176f67

	if (IS_ERR(group))
		return PTR_ERR(group);

	iommu_group_put(group);
	iommu_device_link(&zdev->iommu_dev, dev);

	return 0;
}

static void s390_iommu_remove_device(struct device *dev)
{
	struct zpci_dev *zdev = to_pci_dev(dev)->sysdata;
	struct iommu_domain *domain;

	/*
	 * This is a workaround for a scenario where the IOMMU API common code
	 * "forgets" to call the detach_dev callback: After binding a device
	 * to vfio-pci and completing the VFIO_SET_IOMMU ioctl (which triggers
	 * the attach_dev), removing the device via
	 * "echo 1 > /sys/bus/pci/devices/.../remove" won't trigger detach_dev,
	 * only remove_device will be called via the BUS_NOTIFY_REMOVED_DEVICE
	 * notifier.
	 *
	 * So let's call detach_dev from here if it hasn't been called before.
	 */
	if (zdev && zdev->s390_domain) {
		domain = iommu_get_domain_for_dev(dev);
		if (domain)
			s390_iommu_detach_device(domain, dev);
	}

	iommu_device_unlink(&zdev->iommu_dev, dev);
	iommu_group_remove_device(dev);
}

static int s390_iommu_update_trans(struct s390_domain *s390_domain,
				   unsigned long pa, dma_addr_t dma_addr,
				   size_t size, int flags)
{
	struct s390_domain_device *domain_device;
	u8 *page_addr = (u8 *) (pa & PAGE_MASK);
	dma_addr_t start_dma_addr = dma_addr;
	unsigned long irq_flags, nr_pages, i;
	unsigned long *entry;
	int rc = 0;

	if (dma_addr < s390_domain->domain.geometry.aperture_start ||
	    dma_addr + size > s390_domain->domain.geometry.aperture_end)
		return -EINVAL;

	nr_pages = PAGE_ALIGN(size) >> PAGE_SHIFT;
	if (!nr_pages)
		return 0;

	spin_lock_irqsave(&s390_domain->dma_table_lock, irq_flags);
	for (i = 0; i < nr_pages; i++) {
		entry = dma_walk_cpu_trans(s390_domain->dma_table, dma_addr);
		if (!entry) {
			rc = -ENOMEM;
			goto undo_cpu_trans;
		}
		dma_update_cpu_trans(entry, page_addr, flags);
		page_addr += PAGE_SIZE;
		dma_addr += PAGE_SIZE;
	}

	spin_lock(&s390_domain->list_lock);
	list_for_each_entry(domain_device, &s390_domain->devices, list) {
		rc = zpci_refresh_trans((u64) domain_device->zdev->fh << 32,
					start_dma_addr, nr_pages * PAGE_SIZE);
		if (rc)
			break;
	}
	spin_unlock(&s390_domain->list_lock);

undo_cpu_trans:
	if (rc && ((flags & ZPCI_PTE_VALID_MASK) == ZPCI_PTE_VALID)) {
		flags = ZPCI_PTE_INVALID;
		while (i-- > 0) {
			page_addr -= PAGE_SIZE;
			dma_addr -= PAGE_SIZE;
			entry = dma_walk_cpu_trans(s390_domain->dma_table,
						   dma_addr);
			if (!entry)
				break;
			dma_update_cpu_trans(entry, page_addr, flags);
		}
	}
	spin_unlock_irqrestore(&s390_domain->dma_table_lock, irq_flags);

	return rc;
}

static int s390_iommu_map(struct iommu_domain *domain, unsigned long iova,
			  phys_addr_t paddr, size_t size, int prot)
{
	struct s390_domain *s390_domain = to_s390_domain(domain);
	int flags = ZPCI_PTE_VALID, rc = 0;

	if (!(prot & IOMMU_READ))
		return -EINVAL;

	if (!(prot & IOMMU_WRITE))
		flags |= ZPCI_TABLE_PROTECTED;

	rc = s390_iommu_update_trans(s390_domain, (unsigned long) paddr, iova,
				     size, flags);

	return rc;
}

static phys_addr_t s390_iommu_iova_to_phys(struct iommu_domain *domain,
					   dma_addr_t iova)
{
	struct s390_domain *s390_domain = to_s390_domain(domain);
	unsigned long *sto, *pto, *rto, flags;
	unsigned int rtx, sx, px;
	phys_addr_t phys = 0;

	if (iova < domain->geometry.aperture_start ||
	    iova > domain->geometry.aperture_end)
		return 0;

	rtx = calc_rtx(iova);
	sx = calc_sx(iova);
	px = calc_px(iova);
	rto = s390_domain->dma_table;

	spin_lock_irqsave(&s390_domain->dma_table_lock, flags);
	if (rto && reg_entry_isvalid(rto[rtx])) {
		sto = get_rt_sto(rto[rtx]);
		if (sto && reg_entry_isvalid(sto[sx])) {
			pto = get_st_pto(sto[sx]);
			if (pto && pt_entry_isvalid(pto[px]))
				phys = pto[px] & ZPCI_PTE_ADDR_MASK;
		}
	}
	spin_unlock_irqrestore(&s390_domain->dma_table_lock, flags);

	return phys;
}

static size_t s390_iommu_unmap(struct iommu_domain *domain,
			       unsigned long iova, size_t size)
{
	struct s390_domain *s390_domain = to_s390_domain(domain);
	int flags = ZPCI_PTE_INVALID;
	phys_addr_t paddr;
	int rc;

	paddr = s390_iommu_iova_to_phys(domain, iova);
	if (!paddr)
		return 0;

	rc = s390_iommu_update_trans(s390_domain, (unsigned long) paddr, iova,
				     size, flags);
	if (rc)
		return 0;

	return size;
}

int zpci_init_iommu(struct zpci_dev *zdev)
{
	int rc = 0;

	rc = iommu_device_sysfs_add(&zdev->iommu_dev, NULL, NULL,
				    "s390-iommu.%08x", zdev->fid);
	if (rc)
		goto out_err;

	iommu_device_set_ops(&zdev->iommu_dev, &s390_iommu_ops);

	rc = iommu_device_register(&zdev->iommu_dev);
	if (rc)
		goto out_sysfs;

	return 0;

out_sysfs:
	iommu_device_sysfs_remove(&zdev->iommu_dev);

out_err:
	return rc;
}

void zpci_destroy_iommu(struct zpci_dev *zdev)
{
	iommu_device_unregister(&zdev->iommu_dev);
	iommu_device_sysfs_remove(&zdev->iommu_dev);
}

static const struct iommu_ops s390_iommu_ops = {
	.capable = s390_iommu_capable,
	.domain_alloc = s390_domain_alloc,
	.domain_free = s390_domain_free,
	.attach_dev = s390_iommu_attach_device,
	.detach_dev = s390_iommu_detach_device,
	.map = s390_iommu_map,
	.unmap = s390_iommu_unmap,
	.iova_to_phys = s390_iommu_iova_to_phys,
	.add_device = s390_iommu_add_device,
	.remove_device = s390_iommu_remove_device,
	.device_group = generic_device_group,
	.pgsize_bitmap = S390_IOMMU_PGSIZES,
};

static int __init s390_iommu_init(void)
{
	return bus_set_iommu(&pci_bus_type, &s390_iommu_ops);
}
subsys_initcall(s390_iommu_init);<|MERGE_RESOLUTION|>--- conflicted
+++ resolved
@@ -168,10 +168,7 @@
 static int s390_iommu_add_device(struct device *dev)
 {
 	struct iommu_group *group = iommu_group_get_for_dev(dev);
-<<<<<<< HEAD
-=======
 	struct zpci_dev *zdev = to_pci_dev(dev)->sysdata;
->>>>>>> bb176f67
 
 	if (IS_ERR(group))
 		return PTR_ERR(group);
