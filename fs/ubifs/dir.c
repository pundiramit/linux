--- conflicted
+++ resolved
@@ -225,13 +225,7 @@
 		goto done;
 	}
 
-<<<<<<< HEAD
-	if (nm.hash) {
-		ubifs_assert(c, fname_len(&nm) == 0);
-		ubifs_assert(c, fname_name(&nm) == NULL);
-=======
 	if (fname_name(&nm) == NULL) {
->>>>>>> 25f32073
 		if (nm.hash & ~UBIFS_S_KEY_HASH_MASK)
 			goto done; /* ENOENT */
 		dent_key_init_hash(c, &key, dir->i_ino, nm.hash);
