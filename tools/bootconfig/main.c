// SPDX-License-Identifier: GPL-2.0
/*
 * Boot config tool for initrd image
 */
#include <stdio.h>
#include <stdlib.h>
#include <sys/types.h>
#include <sys/stat.h>
#include <fcntl.h>
#include <unistd.h>
#include <string.h>
#include <errno.h>
#include <endian.h>

#include <linux/kernel.h>
#include <linux/bootconfig.h>

static int xbc_show_value(struct xbc_node *node, bool semicolon)
{
	const char *val, *eol;
	char q;
	int i = 0;

	eol = semicolon ? ";\n" : "\n";
	xbc_array_for_each_value(node, val) {
		if (strchr(val, '"'))
			q = '\'';
		else
			q = '"';
		printf("%c%s%c%s", q, val, q, xbc_node_is_array(node) ? ", " : eol);
		i++;
	}
	return i;
}

static void xbc_show_compact_tree(void)
{
	struct xbc_node *node, *cnode = NULL, *vnode;
	int depth = 0, i;

	node = xbc_root_node();
	while (node && xbc_node_is_key(node)) {
		for (i = 0; i < depth; i++)
			printf("\t");
		if (!cnode)
			cnode = xbc_node_get_child(node);
		while (cnode && xbc_node_is_key(cnode) && !cnode->next) {
			vnode = xbc_node_get_child(cnode);
			/*
			 * If @cnode has value and subkeys, this
			 * should show it as below.
			 *
			 * key(@node) {
			 *      key(@cnode) = value;
			 *      key(@cnode) {
			 *          subkeys;
			 *      }
			 * }
			 */
			if (vnode && xbc_node_is_value(vnode) && vnode->next)
				break;
			printf("%s.", xbc_node_get_data(node));
			node = cnode;
			cnode = vnode;
		}
		if (cnode && xbc_node_is_key(cnode)) {
			printf("%s {\n", xbc_node_get_data(node));
			depth++;
			node = cnode;
			cnode = NULL;
			continue;
		} else if (cnode && xbc_node_is_value(cnode)) {
			printf("%s = ", xbc_node_get_data(node));
			xbc_show_value(cnode, true);
			/*
			 * If @node has value and subkeys, continue
			 * looping on subkeys with same node.
			 */
			if (cnode->next) {
				cnode = xbc_node_get_next(cnode);
				continue;
			}
		} else {
			printf("%s;\n", xbc_node_get_data(node));
		}
		cnode = NULL;

		if (node->next) {
			node = xbc_node_get_next(node);
			continue;
		}
		while (!node->next) {
			node = xbc_node_get_parent(node);
			if (!node)
				return;
			if (!xbc_node_get_child(node)->next)
				continue;
			if (depth) {
				depth--;
				for (i = 0; i < depth; i++)
					printf("\t");
				printf("}\n");
			}
		}
		node = xbc_node_get_next(node);
	}
}

static void xbc_show_list(void)
{
	char key[XBC_KEYLEN_MAX];
	struct xbc_node *leaf;
	const char *val;

	xbc_for_each_key_value(leaf, val) {
<<<<<<< HEAD
		ret = xbc_node_compose_key(leaf, key, XBC_KEYLEN_MAX);
		if (ret < 0) {
=======
		if (xbc_node_compose_key(leaf, key, XBC_KEYLEN_MAX) < 0) {
>>>>>>> df8ba5f1
			fprintf(stderr, "Failed to compose key %d\n", ret);
			break;
		}
		printf("%s = ", key);
		if (!val || val[0] == '\0') {
			printf("\"\"\n");
			continue;
		}
		xbc_show_value(xbc_node_get_child(leaf), false);
	}
}

#define PAGE_SIZE	4096

static int load_xbc_fd(int fd, char **buf, int size)
{
	int ret;

	*buf = malloc(size + 1);
	if (!*buf)
		return -ENOMEM;

	ret = read(fd, *buf, size);
	if (ret < 0)
		return -errno;
	(*buf)[size] = '\0';

	return ret;
}

/* Return the read size or -errno */
static int load_xbc_file(const char *path, char **buf)
{
	struct stat stat;
	int fd, ret;

	fd = open(path, O_RDONLY);
	if (fd < 0)
		return -errno;
	ret = fstat(fd, &stat);
	if (ret < 0)
		return -errno;

	ret = load_xbc_fd(fd, buf, stat.st_size);

	close(fd);

	return ret;
}

static int pr_errno(const char *msg, int err)
{
	pr_err("%s: %d\n", msg, err);
	return err;
}

static int load_xbc_from_initrd(int fd, char **buf)
{
	struct stat stat;
	int ret;
	u32 size = 0, csum = 0, rcsum;
	char magic[BOOTCONFIG_MAGIC_LEN];
	const char *msg;

	ret = fstat(fd, &stat);
	if (ret < 0)
		return -errno;

	if (stat.st_size < 8 + BOOTCONFIG_MAGIC_LEN)
		return 0;

	if (lseek(fd, -BOOTCONFIG_MAGIC_LEN, SEEK_END) < 0)
		return pr_errno("Failed to lseek for magic", -errno);

	if (read(fd, magic, BOOTCONFIG_MAGIC_LEN) < 0)
		return pr_errno("Failed to read", -errno);

	/* Check the bootconfig magic bytes */
	if (memcmp(magic, BOOTCONFIG_MAGIC, BOOTCONFIG_MAGIC_LEN) != 0)
		return 0;

	if (lseek(fd, -(8 + BOOTCONFIG_MAGIC_LEN), SEEK_END) < 0)
		return pr_errno("Failed to lseek for size", -errno);

	if (read(fd, &size, sizeof(u32)) < 0)
		return pr_errno("Failed to read size", -errno);
	size = le32toh(size);

	if (read(fd, &csum, sizeof(u32)) < 0)
		return pr_errno("Failed to read checksum", -errno);
	csum = le32toh(csum);

	/* Wrong size error  */
	if (stat.st_size < size + 8 + BOOTCONFIG_MAGIC_LEN) {
		pr_err("bootconfig size is too big\n");
		return -E2BIG;
	}

	if (lseek(fd, stat.st_size - (size + 8 + BOOTCONFIG_MAGIC_LEN),
		  SEEK_SET) < 0)
		return pr_errno("Failed to lseek", -errno);

	ret = load_xbc_fd(fd, buf, size);
	if (ret < 0)
		return ret;

	/* Wrong Checksum */
	rcsum = xbc_calc_checksum(*buf, size);
	if (csum != rcsum) {
		pr_err("checksum error: %d != %d\n", csum, rcsum);
		return -EINVAL;
	}

	ret = xbc_init(*buf, &msg, NULL);
	/* Wrong data */
	if (ret < 0) {
		pr_err("parse error: %s.\n", msg);
		return ret;
	}

	return size;
}

static void show_xbc_error(const char *data, const char *msg, int pos)
{
	int lin = 1, col, i;

	if (pos < 0) {
		pr_err("Error: %s.\n", msg);
		return;
	}

	/* Note that pos starts from 0 but lin and col should start from 1. */
	col = pos + 1;
	for (i = 0; i < pos; i++) {
		if (data[i] == '\n') {
			lin++;
			col = pos - i;
		}
	}
	pr_err("Parse Error: %s at %d:%d\n", msg, lin, col);

}

static int init_xbc_with_error(char *buf, int len)
{
	char *copy = strdup(buf);
	const char *msg;
	int ret, pos;

	if (!copy)
		return -ENOMEM;

	ret = xbc_init(buf, &msg, &pos);
	if (ret < 0)
		show_xbc_error(copy, msg, pos);
	free(copy);

	return ret;
}

static int show_xbc(const char *path, bool list)
{
	int ret, fd;
	char *buf = NULL;
	struct stat st;

	ret = stat(path, &st);
	if (ret < 0) {
		ret = -errno;
		pr_err("Failed to stat %s: %d\n", path, ret);
		return ret;
	}

	fd = open(path, O_RDONLY);
	if (fd < 0) {
		ret = -errno;
		pr_err("Failed to open initrd %s: %d\n", path, ret);
		return ret;
	}

	ret = load_xbc_from_initrd(fd, &buf);
	close(fd);
	if (ret < 0) {
		pr_err("Failed to load a boot config from initrd: %d\n", ret);
		goto out;
	}
	/* Assume a bootconfig file if it is enough small */
	if (ret == 0 && st.st_size <= XBC_DATA_MAX) {
		ret = load_xbc_file(path, &buf);
		if (ret < 0) {
			pr_err("Failed to load a boot config: %d\n", ret);
			goto out;
		}
		if (init_xbc_with_error(buf, ret) < 0)
			goto out;
	}
	if (list)
		xbc_show_list();
	else
		xbc_show_compact_tree();
	ret = 0;
out:
	free(buf);

	return ret;
}

static int delete_xbc(const char *path)
{
	struct stat stat;
	int ret = 0, fd, size;
	char *buf = NULL;

	fd = open(path, O_RDWR);
	if (fd < 0) {
		ret = -errno;
		pr_err("Failed to open initrd %s: %d\n", path, ret);
		return ret;
	}

	size = load_xbc_from_initrd(fd, &buf);
	if (size < 0) {
		ret = size;
		pr_err("Failed to load a boot config from initrd: %d\n", ret);
	} else if (size > 0) {
		ret = fstat(fd, &stat);
		if (!ret)
			ret = ftruncate(fd, stat.st_size
					- size - 8 - BOOTCONFIG_MAGIC_LEN);
		if (ret)
			ret = -errno;
	} /* Ignore if there is no boot config in initrd */

	close(fd);
	free(buf);

	return ret;
}

static int apply_xbc(const char *path, const char *xbc_path)
{
	char *buf, *data, *p;
	size_t total_size;
	struct stat stat;
	const char *msg;
	u32 size, csum;
	int pos, pad;
	int ret, fd;

	ret = load_xbc_file(xbc_path, &buf);
	if (ret < 0) {
		pr_err("Failed to load %s : %d\n", xbc_path, ret);
		return ret;
	}
	size = strlen(buf) + 1;
	csum = xbc_calc_checksum(buf, size);

	/* Backup the bootconfig data */
	data = calloc(size + BOOTCONFIG_ALIGN +
		      sizeof(u32) + sizeof(u32) + BOOTCONFIG_MAGIC_LEN, 1);
	if (!data)
		return -ENOMEM;
	memcpy(data, buf, size);

	/* Check the data format */
	ret = xbc_init(buf, &msg, &pos);
	if (ret < 0) {
		show_xbc_error(data, msg, pos);
		free(data);
		free(buf);

		return ret;
	}
	printf("Apply %s to %s\n", xbc_path, path);
	printf("\tNumber of nodes: %d\n", ret);
	printf("\tSize: %u bytes\n", (unsigned int)size);
	printf("\tChecksum: %d\n", (unsigned int)csum);

	/* TODO: Check the options by schema */
	xbc_destroy_all();
	free(buf);

	/* Remove old boot config if exists */
	ret = delete_xbc(path);
	if (ret < 0) {
		pr_err("Failed to delete previous boot config: %d\n", ret);
		free(data);
		return ret;
	}

	/* Apply new one */
	fd = open(path, O_RDWR | O_APPEND);
	if (fd < 0) {
		ret = -errno;
		pr_err("Failed to open %s: %d\n", path, ret);
		free(data);
		return ret;
	}
	/* TODO: Ensure the @path is initramfs/initrd image */
	if (fstat(fd, &stat) < 0) {
		ret = -errno;
		pr_err("Failed to get the size of %s\n", path);
		goto out;
	}

	/* To align up the total size to BOOTCONFIG_ALIGN, get padding size */
	total_size = stat.st_size + size + sizeof(u32) * 2 + BOOTCONFIG_MAGIC_LEN;
	pad = ((total_size + BOOTCONFIG_ALIGN - 1) & (~BOOTCONFIG_ALIGN_MASK)) - total_size;
	size += pad;

	/* Add a footer */
	p = data + size;
	*(u32 *)p = htole32(size);
	p += sizeof(u32);

	*(u32 *)p = htole32(csum);
	p += sizeof(u32);

	memcpy(p, BOOTCONFIG_MAGIC, BOOTCONFIG_MAGIC_LEN);
	p += BOOTCONFIG_MAGIC_LEN;

	total_size = p - data;

	ret = write(fd, data, total_size);
	if (ret < total_size) {
		if (ret < 0)
			ret = -errno;
		pr_err("Failed to apply a boot config: %d\n", ret);
		if (ret >= 0)
			goto out_rollback;
	} else
		ret = 0;

out:
	close(fd);
	free(data);

	return ret;

out_rollback:
	/* Map the partial write to -ENOSPC */
	if (ret >= 0)
		ret = -ENOSPC;
	if (ftruncate(fd, stat.st_size) < 0) {
		ret = -errno;
		pr_err("Failed to rollback the write error: %d\n", ret);
		pr_err("The initrd %s may be corrupted. Recommend to rebuild.\n", path);
	}
	goto out;
}

static int usage(void)
{
	printf("Usage: bootconfig [OPTIONS] <INITRD>\n"
		"Or     bootconfig <CONFIG>\n"
		" Apply, delete or show boot config to initrd.\n"
		" Options:\n"
		"		-a <config>: Apply boot config to initrd\n"
		"		-d : Delete boot config file from initrd\n"
		"		-l : list boot config in initrd or file\n\n"
		" If no option is given, show the bootconfig in the given file.\n");
	return -1;
}

int main(int argc, char **argv)
{
	char *path = NULL;
	char *apply = NULL;
	bool delete = false, list = false;
	int opt;

	while ((opt = getopt(argc, argv, "hda:l")) != -1) {
		switch (opt) {
		case 'd':
			delete = true;
			break;
		case 'a':
			apply = optarg;
			break;
		case 'l':
			list = true;
			break;
		case 'h':
		default:
			return usage();
		}
	}

	if ((apply && delete) || (delete && list) || (apply && list)) {
		pr_err("Error: You can give one of -a, -d or -l at once.\n");
		return usage();
	}

	if (optind >= argc) {
		pr_err("Error: No initrd is specified.\n");
		return usage();
	}

	path = argv[optind];

	if (apply)
		return apply_xbc(path, apply);
	else if (delete)
		return delete_xbc(path);

	return show_xbc(path, list);
}<|MERGE_RESOLUTION|>--- conflicted
+++ resolved
@@ -113,12 +113,7 @@
 	const char *val;
 
 	xbc_for_each_key_value(leaf, val) {
-<<<<<<< HEAD
-		ret = xbc_node_compose_key(leaf, key, XBC_KEYLEN_MAX);
-		if (ret < 0) {
-=======
 		if (xbc_node_compose_key(leaf, key, XBC_KEYLEN_MAX) < 0) {
->>>>>>> df8ba5f1
 			fprintf(stderr, "Failed to compose key %d\n", ret);
 			break;
 		}
