/* SPDX-License-Identifier: GPL-2.0 */
#ifndef ARCH_TESTS_H
#define ARCH_TESTS_H

<<<<<<< HEAD
extern struct test arch_tests[];
=======
extern struct test_suite *arch_tests[];
>>>>>>> df0cc57e

#endif<|MERGE_RESOLUTION|>--- conflicted
+++ resolved
@@ -2,10 +2,6 @@
 #ifndef ARCH_TESTS_H
 #define ARCH_TESTS_H
 
-<<<<<<< HEAD
-extern struct test arch_tests[];
-=======
 extern struct test_suite *arch_tests[];
->>>>>>> df0cc57e
 
 #endif