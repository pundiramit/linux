--- conflicted
+++ resolved
@@ -775,21 +775,8 @@
 	int ret;
 
 	mutex_lock(&data->mutex);
-<<<<<<< HEAD
 	ret = regmap_bulk_read(data->regmap, BMG160_REG_XOUT_L,
 			       data->buffer, AXIS_MAX * 2);
-=======
-	for_each_set_bit(bit, indio_dev->active_scan_mask,
-			 indio_dev->masklength) {
-		ret = regmap_bulk_read(data->regmap, BMG160_AXIS_TO_REG(bit),
-				       &val, 2);
-		if (ret < 0) {
-			mutex_unlock(&data->mutex);
-			goto err;
-		}
-		data->buffer[i++] = val;
-	}
->>>>>>> bf162006
 	mutex_unlock(&data->mutex);
 	if (ret < 0)
 		goto err;
