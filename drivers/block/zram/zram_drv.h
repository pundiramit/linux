--- conflicted
+++ resolved
@@ -86,10 +86,6 @@
 	atomic64_t bd_count;		/* no. of pages in backing device */
 	atomic64_t bd_reads;		/* no. of reads from backing device */
 	atomic64_t bd_writes;		/* no. of writes from backing device */
-<<<<<<< HEAD
-	atomic64_t bd_wb_limit;		/* writeback limit of backing device */
-=======
->>>>>>> f17b5f06
 #endif
 };
 
@@ -117,15 +113,10 @@
 	 */
 	bool claim; /* Protected by bdev->bd_mutex */
 	struct file *backing_dev;
-<<<<<<< HEAD
-	bool stop_writeback;
-#ifdef CONFIG_ZRAM_WRITEBACK
-=======
 #ifdef CONFIG_ZRAM_WRITEBACK
 	spinlock_t wb_limit_lock;
 	bool wb_limit_enable;
 	u64 bd_wb_limit;
->>>>>>> f17b5f06
 	struct block_device *bdev;
 	unsigned int old_block_size;
 	unsigned long *bitmap;
