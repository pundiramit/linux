// SPDX-License-Identifier: GPL-2.0
/*
 *  Shared Memory Communications over RDMA (SMC-R) and RoCE
 *
 *  CLC (connection layer control) handshake over initial TCP socket to
 *  prepare for RDMA traffic
 *
 *  Copyright IBM Corp. 2016, 2018
 *
 *  Author(s):  Ursula Braun <ubraun@linux.vnet.ibm.com>
 */

#include <linux/in.h>
#include <linux/inetdevice.h>
#include <linux/if_ether.h>
#include <linux/sched/signal.h>
#include <linux/utsname.h>
#include <linux/ctype.h>

#include <net/addrconf.h>
#include <net/sock.h>
#include <net/tcp.h>

#include "smc.h"
#include "smc_core.h"
#include "smc_clc.h"
#include "smc_ib.h"
#include "smc_ism.h"
#include "smc_netlink.h"

#define SMCR_CLC_ACCEPT_CONFIRM_LEN 68
#define SMCD_CLC_ACCEPT_CONFIRM_LEN 48
#define SMCD_CLC_ACCEPT_CONFIRM_LEN_V2 78
#define SMCR_CLC_ACCEPT_CONFIRM_LEN_V2 108
#define SMC_CLC_RECV_BUF_LEN	100

/* eye catcher "SMCR" EBCDIC for CLC messages */
static const char SMC_EYECATCHER[4] = {'\xe2', '\xd4', '\xc3', '\xd9'};
/* eye catcher "SMCD" EBCDIC for CLC messages */
static const char SMCD_EYECATCHER[4] = {'\xe2', '\xd4', '\xc3', '\xc4'};

static u8 smc_hostname[SMC_MAX_HOSTNAME_LEN];

struct smc_clc_eid_table {
	rwlock_t lock;
	struct list_head list;
	u8 ueid_cnt;
	u8 seid_enabled;
};

static struct smc_clc_eid_table smc_clc_eid_table;

struct smc_clc_eid_entry {
	struct list_head list;
	u8 eid[SMC_MAX_EID_LEN];
};

/* The size of a user EID is 32 characters.
 * Valid characters should be (single-byte character set) A-Z, 0-9, '.' and '-'.
 * Blanks should only be used to pad to the expected size.
 * First character must be alphanumeric.
 */
static bool smc_clc_ueid_valid(char *ueid)
{
	char *end = ueid + SMC_MAX_EID_LEN;

	while (--end >= ueid && isspace(*end))
		;
	if (end < ueid)
		return false;
	if (!isalnum(*ueid) || islower(*ueid))
		return false;
	while (ueid <= end) {
		if ((!isalnum(*ueid) || islower(*ueid)) && *ueid != '.' &&
		    *ueid != '-')
			return false;
		ueid++;
	}
	return true;
}

static int smc_clc_ueid_add(char *ueid)
{
	struct smc_clc_eid_entry *new_ueid, *tmp_ueid;
	int rc;

	if (!smc_clc_ueid_valid(ueid))
		return -EINVAL;

	/* add a new ueid entry to the ueid table if there isn't one */
	new_ueid = kzalloc(sizeof(*new_ueid), GFP_KERNEL);
	if (!new_ueid)
		return -ENOMEM;
	memcpy(new_ueid->eid, ueid, SMC_MAX_EID_LEN);

	write_lock(&smc_clc_eid_table.lock);
	if (smc_clc_eid_table.ueid_cnt >= SMC_MAX_UEID) {
		rc = -ERANGE;
		goto err_out;
	}
	list_for_each_entry(tmp_ueid, &smc_clc_eid_table.list, list) {
		if (!memcmp(tmp_ueid->eid, ueid, SMC_MAX_EID_LEN)) {
			rc = -EEXIST;
			goto err_out;
		}
	}
	list_add_tail(&new_ueid->list, &smc_clc_eid_table.list);
	smc_clc_eid_table.ueid_cnt++;
	write_unlock(&smc_clc_eid_table.lock);
	return 0;

err_out:
	write_unlock(&smc_clc_eid_table.lock);
	kfree(new_ueid);
	return rc;
}

<<<<<<< HEAD
=======
int smc_clc_ueid_count(void)
{
	int count;

	read_lock(&smc_clc_eid_table.lock);
	count = smc_clc_eid_table.ueid_cnt;
	read_unlock(&smc_clc_eid_table.lock);

	return count;
}

>>>>>>> 24f7cf9b
int smc_nl_add_ueid(struct sk_buff *skb, struct genl_info *info)
{
	struct nlattr *nla_ueid = info->attrs[SMC_NLA_EID_TABLE_ENTRY];
	char *ueid;

	if (!nla_ueid || nla_len(nla_ueid) != SMC_MAX_EID_LEN + 1)
		return -EINVAL;
	ueid = (char *)nla_data(nla_ueid);

	return smc_clc_ueid_add(ueid);
}

/* remove one or all ueid entries from the table */
static int smc_clc_ueid_remove(char *ueid)
{
	struct smc_clc_eid_entry *lst_ueid, *tmp_ueid;
	int rc = -ENOENT;

	/* remove table entry */
	write_lock(&smc_clc_eid_table.lock);
	list_for_each_entry_safe(lst_ueid, tmp_ueid, &smc_clc_eid_table.list,
				 list) {
		if (!ueid || !memcmp(lst_ueid->eid, ueid, SMC_MAX_EID_LEN)) {
			list_del(&lst_ueid->list);
			smc_clc_eid_table.ueid_cnt--;
			kfree(lst_ueid);
			rc = 0;
		}
	}
	if (!rc && !smc_clc_eid_table.ueid_cnt) {
		smc_clc_eid_table.seid_enabled = 1;
		rc = -EAGAIN;	/* indicate success and enabling of seid */
	}
	write_unlock(&smc_clc_eid_table.lock);
	return rc;
}

int smc_nl_remove_ueid(struct sk_buff *skb, struct genl_info *info)
{
	struct nlattr *nla_ueid = info->attrs[SMC_NLA_EID_TABLE_ENTRY];
	char *ueid;

	if (!nla_ueid || nla_len(nla_ueid) != SMC_MAX_EID_LEN + 1)
		return -EINVAL;
	ueid = (char *)nla_data(nla_ueid);

	return smc_clc_ueid_remove(ueid);
}

int smc_nl_flush_ueid(struct sk_buff *skb, struct genl_info *info)
{
	smc_clc_ueid_remove(NULL);
	return 0;
}

static int smc_nl_ueid_dumpinfo(struct sk_buff *skb, u32 portid, u32 seq,
				u32 flags, char *ueid)
{
	char ueid_str[SMC_MAX_EID_LEN + 1];
	void *hdr;

	hdr = genlmsg_put(skb, portid, seq, &smc_gen_nl_family,
			  flags, SMC_NETLINK_DUMP_UEID);
	if (!hdr)
		return -ENOMEM;
	snprintf(ueid_str, sizeof(ueid_str), "%s", ueid);
	if (nla_put_string(skb, SMC_NLA_EID_TABLE_ENTRY, ueid_str)) {
		genlmsg_cancel(skb, hdr);
		return -EMSGSIZE;
	}
	genlmsg_end(skb, hdr);
	return 0;
}

static int _smc_nl_ueid_dump(struct sk_buff *skb, u32 portid, u32 seq,
			     int start_idx)
{
	struct smc_clc_eid_entry *lst_ueid;
	int idx = 0;

	read_lock(&smc_clc_eid_table.lock);
	list_for_each_entry(lst_ueid, &smc_clc_eid_table.list, list) {
		if (idx++ < start_idx)
			continue;
		if (smc_nl_ueid_dumpinfo(skb, portid, seq, NLM_F_MULTI,
					 lst_ueid->eid)) {
			--idx;
			break;
		}
	}
	read_unlock(&smc_clc_eid_table.lock);
	return idx;
}

int smc_nl_dump_ueid(struct sk_buff *skb, struct netlink_callback *cb)
{
	struct smc_nl_dmp_ctx *cb_ctx = smc_nl_dmp_ctx(cb);
	int idx;

	idx = _smc_nl_ueid_dump(skb, NETLINK_CB(cb->skb).portid,
				cb->nlh->nlmsg_seq, cb_ctx->pos[0]);

	cb_ctx->pos[0] = idx;
	return skb->len;
}

int smc_nl_dump_seid(struct sk_buff *skb, struct netlink_callback *cb)
{
	struct smc_nl_dmp_ctx *cb_ctx = smc_nl_dmp_ctx(cb);
	char seid_str[SMC_MAX_EID_LEN + 1];
	u8 seid_enabled;
	void *hdr;
	u8 *seid;

	if (cb_ctx->pos[0])
		return skb->len;

	hdr = genlmsg_put(skb, NETLINK_CB(cb->skb).portid, cb->nlh->nlmsg_seq,
			  &smc_gen_nl_family, NLM_F_MULTI,
			  SMC_NETLINK_DUMP_SEID);
	if (!hdr)
		return -ENOMEM;
	if (!smc_ism_is_v2_capable())
		goto end;

	smc_ism_get_system_eid(&seid);
	snprintf(seid_str, sizeof(seid_str), "%s", seid);
	if (nla_put_string(skb, SMC_NLA_SEID_ENTRY, seid_str))
		goto err;
	read_lock(&smc_clc_eid_table.lock);
	seid_enabled = smc_clc_eid_table.seid_enabled;
	read_unlock(&smc_clc_eid_table.lock);
	if (nla_put_u8(skb, SMC_NLA_SEID_ENABLED, seid_enabled))
		goto err;
end:
	genlmsg_end(skb, hdr);
	cb_ctx->pos[0]++;
	return skb->len;
err:
	genlmsg_cancel(skb, hdr);
	return -EMSGSIZE;
}

int smc_nl_enable_seid(struct sk_buff *skb, struct genl_info *info)
{
	write_lock(&smc_clc_eid_table.lock);
	smc_clc_eid_table.seid_enabled = 1;
	write_unlock(&smc_clc_eid_table.lock);
	return 0;
}

int smc_nl_disable_seid(struct sk_buff *skb, struct genl_info *info)
{
	int rc = 0;

	write_lock(&smc_clc_eid_table.lock);
	if (!smc_clc_eid_table.ueid_cnt)
		rc = -ENOENT;
	else
		smc_clc_eid_table.seid_enabled = 0;
	write_unlock(&smc_clc_eid_table.lock);
	return rc;
}

static bool _smc_clc_match_ueid(u8 *peer_ueid)
{
	struct smc_clc_eid_entry *tmp_ueid;

	list_for_each_entry(tmp_ueid, &smc_clc_eid_table.list, list) {
		if (!memcmp(tmp_ueid->eid, peer_ueid, SMC_MAX_EID_LEN))
			return true;
	}
	return false;
}

bool smc_clc_match_eid(u8 *negotiated_eid,
		       struct smc_clc_v2_extension *smc_v2_ext,
		       u8 *peer_eid, u8 *local_eid)
{
	bool match = false;
	int i;

	negotiated_eid[0] = 0;
	read_lock(&smc_clc_eid_table.lock);
<<<<<<< HEAD
	if (smc_clc_eid_table.seid_enabled &&
=======
	if (peer_eid && local_eid &&
	    smc_clc_eid_table.seid_enabled &&
>>>>>>> 24f7cf9b
	    smc_v2_ext->hdr.flag.seid &&
	    !memcmp(peer_eid, local_eid, SMC_MAX_EID_LEN)) {
		memcpy(negotiated_eid, peer_eid, SMC_MAX_EID_LEN);
		match = true;
		goto out;
	}

	for (i = 0; i < smc_v2_ext->hdr.eid_cnt; i++) {
		if (_smc_clc_match_ueid(smc_v2_ext->user_eids[i])) {
			memcpy(negotiated_eid, smc_v2_ext->user_eids[i],
			       SMC_MAX_EID_LEN);
			match = true;
			goto out;
		}
	}
out:
	read_unlock(&smc_clc_eid_table.lock);
	return match;
}

/* check arriving CLC proposal */
static bool smc_clc_msg_prop_valid(struct smc_clc_msg_proposal *pclc)
{
	struct smc_clc_msg_proposal_prefix *pclc_prfx;
	struct smc_clc_smcd_v2_extension *smcd_v2_ext;
	struct smc_clc_msg_hdr *hdr = &pclc->hdr;
	struct smc_clc_v2_extension *v2_ext;

	v2_ext = smc_get_clc_v2_ext(pclc);
	pclc_prfx = smc_clc_proposal_get_prefix(pclc);
	if (hdr->version == SMC_V1) {
		if (hdr->typev1 == SMC_TYPE_N)
			return false;
		if (ntohs(hdr->length) !=
			sizeof(*pclc) + ntohs(pclc->iparea_offset) +
			sizeof(*pclc_prfx) +
			pclc_prfx->ipv6_prefixes_cnt *
				sizeof(struct smc_clc_ipv6_prefix) +
			sizeof(struct smc_clc_msg_trail))
			return false;
	} else {
		if (ntohs(hdr->length) !=
			sizeof(*pclc) +
			sizeof(struct smc_clc_msg_smcd) +
			(hdr->typev1 != SMC_TYPE_N ?
				sizeof(*pclc_prfx) +
				pclc_prfx->ipv6_prefixes_cnt *
				sizeof(struct smc_clc_ipv6_prefix) : 0) +
			(hdr->typev2 != SMC_TYPE_N ?
				sizeof(*v2_ext) +
				v2_ext->hdr.eid_cnt * SMC_MAX_EID_LEN : 0) +
			(smcd_indicated(hdr->typev2) ?
				sizeof(*smcd_v2_ext) + v2_ext->hdr.ism_gid_cnt *
					sizeof(struct smc_clc_smcd_gid_chid) :
				0) +
			sizeof(struct smc_clc_msg_trail))
			return false;
	}
	return true;
}

/* check arriving CLC accept or confirm */
static bool
smc_clc_msg_acc_conf_valid(struct smc_clc_msg_accept_confirm_v2 *clc_v2)
{
	struct smc_clc_msg_hdr *hdr = &clc_v2->hdr;

	if (hdr->typev1 != SMC_TYPE_R && hdr->typev1 != SMC_TYPE_D)
		return false;
	if (hdr->version == SMC_V1) {
		if ((hdr->typev1 == SMC_TYPE_R &&
		     ntohs(hdr->length) != SMCR_CLC_ACCEPT_CONFIRM_LEN) ||
		    (hdr->typev1 == SMC_TYPE_D &&
		     ntohs(hdr->length) != SMCD_CLC_ACCEPT_CONFIRM_LEN))
			return false;
	} else {
		if (hdr->typev1 == SMC_TYPE_D &&
		    ntohs(hdr->length) != SMCD_CLC_ACCEPT_CONFIRM_LEN_V2 &&
		    (ntohs(hdr->length) != SMCD_CLC_ACCEPT_CONFIRM_LEN_V2 +
				sizeof(struct smc_clc_first_contact_ext)))
			return false;
		if (hdr->typev1 == SMC_TYPE_R &&
		    ntohs(hdr->length) < SMCR_CLC_ACCEPT_CONFIRM_LEN_V2)
			return false;
	}
	return true;
}

/* check arriving CLC decline */
static bool
smc_clc_msg_decl_valid(struct smc_clc_msg_decline *dclc)
{
	struct smc_clc_msg_hdr *hdr = &dclc->hdr;

	if (hdr->typev1 != SMC_TYPE_R && hdr->typev1 != SMC_TYPE_D)
		return false;
	if (hdr->version == SMC_V1) {
		if (ntohs(hdr->length) != sizeof(struct smc_clc_msg_decline))
			return false;
	} else {
		if (ntohs(hdr->length) != sizeof(struct smc_clc_msg_decline_v2))
			return false;
	}
	return true;
}

static void smc_clc_fill_fce(struct smc_clc_first_contact_ext *fce, int *len)
{
	memset(fce, 0, sizeof(*fce));
	fce->os_type = SMC_CLC_OS_LINUX;
	fce->release = SMC_RELEASE;
	memcpy(fce->hostname, smc_hostname, sizeof(smc_hostname));
	(*len) += sizeof(*fce);
}

/* check if received message has a correct header length and contains valid
 * heading and trailing eyecatchers
 */
static bool smc_clc_msg_hdr_valid(struct smc_clc_msg_hdr *clcm, bool check_trl)
{
	struct smc_clc_msg_accept_confirm_v2 *clc_v2;
	struct smc_clc_msg_proposal *pclc;
	struct smc_clc_msg_decline *dclc;
	struct smc_clc_msg_trail *trl;

	if (memcmp(clcm->eyecatcher, SMC_EYECATCHER, sizeof(SMC_EYECATCHER)) &&
	    memcmp(clcm->eyecatcher, SMCD_EYECATCHER, sizeof(SMCD_EYECATCHER)))
		return false;
	switch (clcm->type) {
	case SMC_CLC_PROPOSAL:
		pclc = (struct smc_clc_msg_proposal *)clcm;
		if (!smc_clc_msg_prop_valid(pclc))
			return false;
		trl = (struct smc_clc_msg_trail *)
			((u8 *)pclc + ntohs(pclc->hdr.length) - sizeof(*trl));
		break;
	case SMC_CLC_ACCEPT:
	case SMC_CLC_CONFIRM:
		clc_v2 = (struct smc_clc_msg_accept_confirm_v2 *)clcm;
		if (!smc_clc_msg_acc_conf_valid(clc_v2))
			return false;
		trl = (struct smc_clc_msg_trail *)
			((u8 *)clc_v2 + ntohs(clc_v2->hdr.length) -
							sizeof(*trl));
		break;
	case SMC_CLC_DECLINE:
		dclc = (struct smc_clc_msg_decline *)clcm;
		if (!smc_clc_msg_decl_valid(dclc))
			return false;
		check_trl = false;
		break;
	default:
		return false;
	}
	if (check_trl &&
	    memcmp(trl->eyecatcher, SMC_EYECATCHER, sizeof(SMC_EYECATCHER)) &&
	    memcmp(trl->eyecatcher, SMCD_EYECATCHER, sizeof(SMCD_EYECATCHER)))
		return false;
	return true;
}

/* find ipv4 addr on device and get the prefix len, fill CLC proposal msg */
static int smc_clc_prfx_set4_rcu(struct dst_entry *dst, __be32 ipv4,
				 struct smc_clc_msg_proposal_prefix *prop)
{
	struct in_device *in_dev = __in_dev_get_rcu(dst->dev);
	const struct in_ifaddr *ifa;

	if (!in_dev)
		return -ENODEV;

	in_dev_for_each_ifa_rcu(ifa, in_dev) {
		if (!inet_ifa_match(ipv4, ifa))
			continue;
		prop->prefix_len = inet_mask_len(ifa->ifa_mask);
		prop->outgoing_subnet = ifa->ifa_address & ifa->ifa_mask;
		/* prop->ipv6_prefixes_cnt = 0; already done by memset before */
		return 0;
	}
	return -ENOENT;
}

/* fill CLC proposal msg with ipv6 prefixes from device */
static int smc_clc_prfx_set6_rcu(struct dst_entry *dst,
				 struct smc_clc_msg_proposal_prefix *prop,
				 struct smc_clc_ipv6_prefix *ipv6_prfx)
{
#if IS_ENABLED(CONFIG_IPV6)
	struct inet6_dev *in6_dev = __in6_dev_get(dst->dev);
	struct inet6_ifaddr *ifa;
	int cnt = 0;

	if (!in6_dev)
		return -ENODEV;
	/* use a maximum of 8 IPv6 prefixes from device */
	list_for_each_entry(ifa, &in6_dev->addr_list, if_list) {
		if (ipv6_addr_type(&ifa->addr) & IPV6_ADDR_LINKLOCAL)
			continue;
		ipv6_addr_prefix(&ipv6_prfx[cnt].prefix,
				 &ifa->addr, ifa->prefix_len);
		ipv6_prfx[cnt].prefix_len = ifa->prefix_len;
		cnt++;
		if (cnt == SMC_CLC_MAX_V6_PREFIX)
			break;
	}
	prop->ipv6_prefixes_cnt = cnt;
	if (cnt)
		return 0;
#endif
	return -ENOENT;
}

/* retrieve and set prefixes in CLC proposal msg */
static int smc_clc_prfx_set(struct socket *clcsock,
			    struct smc_clc_msg_proposal_prefix *prop,
			    struct smc_clc_ipv6_prefix *ipv6_prfx)
{
	struct dst_entry *dst = sk_dst_get(clcsock->sk);
	struct sockaddr_storage addrs;
	struct sockaddr_in6 *addr6;
	struct sockaddr_in *addr;
	int rc = -ENOENT;

	if (!dst) {
		rc = -ENOTCONN;
		goto out;
	}
	if (!dst->dev) {
		rc = -ENODEV;
		goto out_rel;
	}
	/* get address to which the internal TCP socket is bound */
	if (kernel_getsockname(clcsock, (struct sockaddr *)&addrs) < 0)
		goto out_rel;
	/* analyze IP specific data of net_device belonging to TCP socket */
	addr6 = (struct sockaddr_in6 *)&addrs;
	rcu_read_lock();
	if (addrs.ss_family == PF_INET) {
		/* IPv4 */
		addr = (struct sockaddr_in *)&addrs;
		rc = smc_clc_prfx_set4_rcu(dst, addr->sin_addr.s_addr, prop);
	} else if (ipv6_addr_v4mapped(&addr6->sin6_addr)) {
		/* mapped IPv4 address - peer is IPv4 only */
		rc = smc_clc_prfx_set4_rcu(dst, addr6->sin6_addr.s6_addr32[3],
					   prop);
	} else {
		/* IPv6 */
		rc = smc_clc_prfx_set6_rcu(dst, prop, ipv6_prfx);
	}
	rcu_read_unlock();
out_rel:
	dst_release(dst);
out:
	return rc;
}

/* match ipv4 addrs of dev against addr in CLC proposal */
static int smc_clc_prfx_match4_rcu(struct net_device *dev,
				   struct smc_clc_msg_proposal_prefix *prop)
{
	struct in_device *in_dev = __in_dev_get_rcu(dev);
	const struct in_ifaddr *ifa;

	if (!in_dev)
		return -ENODEV;
	in_dev_for_each_ifa_rcu(ifa, in_dev) {
		if (prop->prefix_len == inet_mask_len(ifa->ifa_mask) &&
		    inet_ifa_match(prop->outgoing_subnet, ifa))
			return 0;
	}

	return -ENOENT;
}

/* match ipv6 addrs of dev against addrs in CLC proposal */
static int smc_clc_prfx_match6_rcu(struct net_device *dev,
				   struct smc_clc_msg_proposal_prefix *prop)
{
#if IS_ENABLED(CONFIG_IPV6)
	struct inet6_dev *in6_dev = __in6_dev_get(dev);
	struct smc_clc_ipv6_prefix *ipv6_prfx;
	struct inet6_ifaddr *ifa;
	int i, max;

	if (!in6_dev)
		return -ENODEV;
	/* ipv6 prefix list starts behind smc_clc_msg_proposal_prefix */
	ipv6_prfx = (struct smc_clc_ipv6_prefix *)((u8 *)prop + sizeof(*prop));
	max = min_t(u8, prop->ipv6_prefixes_cnt, SMC_CLC_MAX_V6_PREFIX);
	list_for_each_entry(ifa, &in6_dev->addr_list, if_list) {
		if (ipv6_addr_type(&ifa->addr) & IPV6_ADDR_LINKLOCAL)
			continue;
		for (i = 0; i < max; i++) {
			if (ifa->prefix_len == ipv6_prfx[i].prefix_len &&
			    ipv6_prefix_equal(&ifa->addr, &ipv6_prfx[i].prefix,
					      ifa->prefix_len))
				return 0;
		}
	}
#endif
	return -ENOENT;
}

/* check if proposed prefixes match one of our device prefixes */
int smc_clc_prfx_match(struct socket *clcsock,
		       struct smc_clc_msg_proposal_prefix *prop)
{
	struct dst_entry *dst = sk_dst_get(clcsock->sk);
	int rc;

	if (!dst) {
		rc = -ENOTCONN;
		goto out;
	}
	if (!dst->dev) {
		rc = -ENODEV;
		goto out_rel;
	}
	rcu_read_lock();
	if (!prop->ipv6_prefixes_cnt)
		rc = smc_clc_prfx_match4_rcu(dst->dev, prop);
	else
		rc = smc_clc_prfx_match6_rcu(dst->dev, prop);
	rcu_read_unlock();
out_rel:
	dst_release(dst);
out:
	return rc;
}

/* Wait for data on the tcp-socket, analyze received data
 * Returns:
 * 0 if success and it was not a decline that we received.
 * SMC_CLC_DECL_REPLY if decline received for fallback w/o another decl send.
 * clcsock error, -EINTR, -ECONNRESET, -EPROTO otherwise.
 */
int smc_clc_wait_msg(struct smc_sock *smc, void *buf, int buflen,
		     u8 expected_type, unsigned long timeout)
{
	long rcvtimeo = smc->clcsock->sk->sk_rcvtimeo;
	struct sock *clc_sk = smc->clcsock->sk;
	struct smc_clc_msg_hdr *clcm = buf;
	struct msghdr msg = {NULL, 0};
	int reason_code = 0;
	struct kvec vec = {buf, buflen};
	int len, datlen, recvlen;
	bool check_trl = true;
	int krflags;

	/* peek the first few bytes to determine length of data to receive
	 * so we don't consume any subsequent CLC message or payload data
	 * in the TCP byte stream
	 */
	/*
	 * Caller must make sure that buflen is no less than
	 * sizeof(struct smc_clc_msg_hdr)
	 */
	krflags = MSG_PEEK | MSG_WAITALL;
	clc_sk->sk_rcvtimeo = timeout;
	iov_iter_kvec(&msg.msg_iter, READ, &vec, 1,
			sizeof(struct smc_clc_msg_hdr));
	len = sock_recvmsg(smc->clcsock, &msg, krflags);
	if (signal_pending(current)) {
		reason_code = -EINTR;
		clc_sk->sk_err = EINTR;
		smc->sk.sk_err = EINTR;
		goto out;
	}
	if (clc_sk->sk_err) {
		reason_code = -clc_sk->sk_err;
		if (clc_sk->sk_err == EAGAIN &&
		    expected_type == SMC_CLC_DECLINE)
			clc_sk->sk_err = 0; /* reset for fallback usage */
		else
			smc->sk.sk_err = clc_sk->sk_err;
		goto out;
	}
	if (!len) { /* peer has performed orderly shutdown */
		smc->sk.sk_err = ECONNRESET;
		reason_code = -ECONNRESET;
		goto out;
	}
	if (len < 0) {
		if (len != -EAGAIN || expected_type != SMC_CLC_DECLINE)
			smc->sk.sk_err = -len;
		reason_code = len;
		goto out;
	}
	datlen = ntohs(clcm->length);
	if ((len < sizeof(struct smc_clc_msg_hdr)) ||
	    (clcm->version < SMC_V1) ||
	    ((clcm->type != SMC_CLC_DECLINE) &&
	     (clcm->type != expected_type))) {
		smc->sk.sk_err = EPROTO;
		reason_code = -EPROTO;
		goto out;
	}

	/* receive the complete CLC message */
	memset(&msg, 0, sizeof(struct msghdr));
	if (datlen > buflen) {
		check_trl = false;
		recvlen = buflen;
	} else {
		recvlen = datlen;
	}
	iov_iter_kvec(&msg.msg_iter, READ, &vec, 1, recvlen);
	krflags = MSG_WAITALL;
	len = sock_recvmsg(smc->clcsock, &msg, krflags);
	if (len < recvlen || !smc_clc_msg_hdr_valid(clcm, check_trl)) {
		smc->sk.sk_err = EPROTO;
		reason_code = -EPROTO;
		goto out;
	}
	datlen -= len;
	while (datlen) {
		u8 tmp[SMC_CLC_RECV_BUF_LEN];

		vec.iov_base = &tmp;
		vec.iov_len = SMC_CLC_RECV_BUF_LEN;
		/* receive remaining proposal message */
		recvlen = datlen > SMC_CLC_RECV_BUF_LEN ?
						SMC_CLC_RECV_BUF_LEN : datlen;
		iov_iter_kvec(&msg.msg_iter, READ, &vec, 1, recvlen);
		len = sock_recvmsg(smc->clcsock, &msg, krflags);
		datlen -= len;
	}
	if (clcm->type == SMC_CLC_DECLINE) {
		struct smc_clc_msg_decline *dclc;

		dclc = (struct smc_clc_msg_decline *)clcm;
		reason_code = SMC_CLC_DECL_PEERDECL;
		smc->peer_diagnosis = ntohl(dclc->peer_diagnosis);
		if (((struct smc_clc_msg_decline *)buf)->hdr.typev2 &
						SMC_FIRST_CONTACT_MASK) {
			smc->conn.lgr->sync_err = 1;
			smc_lgr_terminate_sched(smc->conn.lgr);
		}
	}

out:
	clc_sk->sk_rcvtimeo = rcvtimeo;
	return reason_code;
}

/* send CLC DECLINE message across internal TCP socket */
int smc_clc_send_decline(struct smc_sock *smc, u32 peer_diag_info, u8 version)
{
	struct smc_clc_msg_decline *dclc_v1;
	struct smc_clc_msg_decline_v2 dclc;
	struct msghdr msg;
	int len, send_len;
	struct kvec vec;

	dclc_v1 = (struct smc_clc_msg_decline *)&dclc;
	memset(&dclc, 0, sizeof(dclc));
	memcpy(dclc.hdr.eyecatcher, SMC_EYECATCHER, sizeof(SMC_EYECATCHER));
	dclc.hdr.type = SMC_CLC_DECLINE;
	dclc.hdr.version = version;
	dclc.os_type = version == SMC_V1 ? 0 : SMC_CLC_OS_LINUX;
	dclc.hdr.typev2 = (peer_diag_info == SMC_CLC_DECL_SYNCERR) ?
						SMC_FIRST_CONTACT_MASK : 0;
	if ((!smc->conn.lgr || !smc->conn.lgr->is_smcd) &&
	    smc_ib_is_valid_local_systemid())
		memcpy(dclc.id_for_peer, local_systemid,
		       sizeof(local_systemid));
	dclc.peer_diagnosis = htonl(peer_diag_info);
	if (version == SMC_V1) {
		memcpy(dclc_v1->trl.eyecatcher, SMC_EYECATCHER,
		       sizeof(SMC_EYECATCHER));
		send_len = sizeof(*dclc_v1);
	} else {
		memcpy(dclc.trl.eyecatcher, SMC_EYECATCHER,
		       sizeof(SMC_EYECATCHER));
		send_len = sizeof(dclc);
	}
	dclc.hdr.length = htons(send_len);

	memset(&msg, 0, sizeof(msg));
	vec.iov_base = &dclc;
	vec.iov_len = send_len;
	len = kernel_sendmsg(smc->clcsock, &msg, &vec, 1, send_len);
	if (len < 0 || len < send_len)
		len = -EPROTO;
	return len > 0 ? 0 : len;
}

/* send CLC PROPOSAL message across internal TCP socket */
int smc_clc_send_proposal(struct smc_sock *smc, struct smc_init_info *ini)
{
	struct smc_clc_smcd_v2_extension *smcd_v2_ext;
	struct smc_clc_msg_proposal_prefix *pclc_prfx;
	struct smc_clc_msg_proposal *pclc_base;
	struct smc_clc_smcd_gid_chid *gidchids;
	struct smc_clc_msg_proposal_area *pclc;
	struct smc_clc_ipv6_prefix *ipv6_prfx;
	struct smc_clc_v2_extension *v2_ext;
	struct smc_clc_msg_smcd *pclc_smcd;
	struct smc_clc_msg_trail *trl;
	int len, i, plen, rc;
	int reason_code = 0;
	struct kvec vec[8];
	struct msghdr msg;

	pclc = kzalloc(sizeof(*pclc), GFP_KERNEL);
	if (!pclc)
		return -ENOMEM;

	pclc_base = &pclc->pclc_base;
	pclc_smcd = &pclc->pclc_smcd;
	pclc_prfx = &pclc->pclc_prfx;
	ipv6_prfx = pclc->pclc_prfx_ipv6;
	v2_ext = &pclc->pclc_v2_ext;
	smcd_v2_ext = &pclc->pclc_smcd_v2_ext;
	gidchids = pclc->pclc_gidchids;
	trl = &pclc->pclc_trl;

	pclc_base->hdr.version = SMC_V2;
	pclc_base->hdr.typev1 = ini->smc_type_v1;
	pclc_base->hdr.typev2 = ini->smc_type_v2;
	plen = sizeof(*pclc_base) + sizeof(*pclc_smcd) + sizeof(*trl);

	/* retrieve ip prefixes for CLC proposal msg */
	if (ini->smc_type_v1 != SMC_TYPE_N) {
		rc = smc_clc_prfx_set(smc->clcsock, pclc_prfx, ipv6_prfx);
		if (rc) {
			if (ini->smc_type_v2 == SMC_TYPE_N) {
				kfree(pclc);
				return SMC_CLC_DECL_CNFERR;
			}
			pclc_base->hdr.typev1 = SMC_TYPE_N;
		} else {
			pclc_base->iparea_offset = htons(sizeof(*pclc_smcd));
			plen += sizeof(*pclc_prfx) +
					pclc_prfx->ipv6_prefixes_cnt *
					sizeof(ipv6_prfx[0]);
		}
	}

	/* build SMC Proposal CLC message */
	memcpy(pclc_base->hdr.eyecatcher, SMC_EYECATCHER,
	       sizeof(SMC_EYECATCHER));
	pclc_base->hdr.type = SMC_CLC_PROPOSAL;
	if (smcr_indicated(ini->smc_type_v1)) {
		/* add SMC-R specifics */
		memcpy(pclc_base->lcl.id_for_peer, local_systemid,
		       sizeof(local_systemid));
		memcpy(pclc_base->lcl.gid, ini->ib_gid, SMC_GID_SIZE);
		memcpy(pclc_base->lcl.mac, &ini->ib_dev->mac[ini->ib_port - 1],
		       ETH_ALEN);
	}
	if (smcd_indicated(ini->smc_type_v1)) {
		/* add SMC-D specifics */
		if (ini->ism_dev[0]) {
			pclc_smcd->ism.gid = htonll(ini->ism_dev[0]->local_gid);
			pclc_smcd->ism.chid =
				htons(smc_ism_get_chid(ini->ism_dev[0]));
		}
	}
	if (ini->smc_type_v2 == SMC_TYPE_N) {
		pclc_smcd->v2_ext_offset = 0;
	} else {
		struct smc_clc_eid_entry *ueident;
		u16 v2_ext_offset;

		v2_ext->hdr.flag.release = SMC_RELEASE;
		v2_ext_offset = sizeof(*pclc_smcd) -
			offsetofend(struct smc_clc_msg_smcd, v2_ext_offset);
		if (ini->smc_type_v1 != SMC_TYPE_N)
			v2_ext_offset += sizeof(*pclc_prfx) +
						pclc_prfx->ipv6_prefixes_cnt *
						sizeof(ipv6_prfx[0]);
		pclc_smcd->v2_ext_offset = htons(v2_ext_offset);
<<<<<<< HEAD
=======
		plen += sizeof(*v2_ext);
>>>>>>> 24f7cf9b

		read_lock(&smc_clc_eid_table.lock);
		v2_ext->hdr.eid_cnt = smc_clc_eid_table.ueid_cnt;
		plen += smc_clc_eid_table.ueid_cnt * SMC_MAX_EID_LEN;
		i = 0;
		list_for_each_entry(ueident, &smc_clc_eid_table.list, list) {
			memcpy(v2_ext->user_eids[i++], ueident->eid,
			       sizeof(ueident->eid));
		}
<<<<<<< HEAD
		v2_ext->hdr.flag.seid = smc_clc_eid_table.seid_enabled;
		read_unlock(&smc_clc_eid_table.lock);
		v2_ext->hdr.ism_gid_cnt = ini->ism_offered_cnt;
		v2_ext->hdr.flag.release = SMC_RELEASE;
=======
		read_unlock(&smc_clc_eid_table.lock);
	}
	if (smcd_indicated(ini->smc_type_v2)) {
		u8 *eid = NULL;

		v2_ext->hdr.flag.seid = smc_clc_eid_table.seid_enabled;
		v2_ext->hdr.ism_gid_cnt = ini->ism_offered_cnt;
>>>>>>> 24f7cf9b
		v2_ext->hdr.smcd_v2_ext_offset = htons(sizeof(*v2_ext) -
				offsetofend(struct smc_clnt_opts_area_hdr,
					    smcd_v2_ext_offset) +
				v2_ext->hdr.eid_cnt * SMC_MAX_EID_LEN);
		smc_ism_get_system_eid(&eid);
		if (eid && v2_ext->hdr.flag.seid)
			memcpy(smcd_v2_ext->system_eid, eid, SMC_MAX_EID_LEN);
		plen += sizeof(*smcd_v2_ext);
		if (ini->ism_offered_cnt) {
			for (i = 1; i <= ini->ism_offered_cnt; i++) {
				gidchids[i - 1].gid =
					htonll(ini->ism_dev[i]->local_gid);
				gidchids[i - 1].chid =
					htons(smc_ism_get_chid(ini->ism_dev[i]));
			}
			plen += ini->ism_offered_cnt *
				sizeof(struct smc_clc_smcd_gid_chid);
		}
	}
	if (smcr_indicated(ini->smc_type_v2))
		memcpy(v2_ext->roce, ini->smcrv2.ib_gid_v2, SMC_GID_SIZE);

	pclc_base->hdr.length = htons(plen);
	memcpy(trl->eyecatcher, SMC_EYECATCHER, sizeof(SMC_EYECATCHER));

	/* send SMC Proposal CLC message */
	memset(&msg, 0, sizeof(msg));
	i = 0;
	vec[i].iov_base = pclc_base;
	vec[i++].iov_len = sizeof(*pclc_base);
	vec[i].iov_base = pclc_smcd;
	vec[i++].iov_len = sizeof(*pclc_smcd);
	if (ini->smc_type_v1 != SMC_TYPE_N) {
		vec[i].iov_base = pclc_prfx;
		vec[i++].iov_len = sizeof(*pclc_prfx);
		if (pclc_prfx->ipv6_prefixes_cnt > 0) {
			vec[i].iov_base = ipv6_prfx;
			vec[i++].iov_len = pclc_prfx->ipv6_prefixes_cnt *
					   sizeof(ipv6_prfx[0]);
		}
	}
	if (ini->smc_type_v2 != SMC_TYPE_N) {
		vec[i].iov_base = v2_ext;
		vec[i++].iov_len = sizeof(*v2_ext) +
				   (v2_ext->hdr.eid_cnt * SMC_MAX_EID_LEN);
<<<<<<< HEAD
		vec[i].iov_base = smcd_v2_ext;
		vec[i++].iov_len = sizeof(*smcd_v2_ext);
		if (ini->ism_offered_cnt) {
			vec[i].iov_base = gidchids;
			vec[i++].iov_len = ini->ism_offered_cnt *
=======
		if (smcd_indicated(ini->smc_type_v2)) {
			vec[i].iov_base = smcd_v2_ext;
			vec[i++].iov_len = sizeof(*smcd_v2_ext);
			if (ini->ism_offered_cnt) {
				vec[i].iov_base = gidchids;
				vec[i++].iov_len = ini->ism_offered_cnt *
>>>>>>> 24f7cf9b
					sizeof(struct smc_clc_smcd_gid_chid);
			}
		}
	}
	vec[i].iov_base = trl;
	vec[i++].iov_len = sizeof(*trl);
	/* due to the few bytes needed for clc-handshake this cannot block */
	len = kernel_sendmsg(smc->clcsock, &msg, vec, i, plen);
	if (len < 0) {
		smc->sk.sk_err = smc->clcsock->sk->sk_err;
		reason_code = -smc->sk.sk_err;
	} else if (len < ntohs(pclc_base->hdr.length)) {
		reason_code = -ENETUNREACH;
		smc->sk.sk_err = -reason_code;
	}

	kfree(pclc);
	return reason_code;
}

/* build and send CLC CONFIRM / ACCEPT message */
static int smc_clc_send_confirm_accept(struct smc_sock *smc,
				       struct smc_clc_msg_accept_confirm_v2 *clc_v2,
				       int first_contact, u8 version,
<<<<<<< HEAD
				       u8 *eid)
=======
				       u8 *eid, struct smc_init_info *ini)
>>>>>>> 24f7cf9b
{
	struct smc_connection *conn = &smc->conn;
	struct smc_clc_msg_accept_confirm *clc;
	struct smc_clc_first_contact_ext fce;
	struct smc_clc_fce_gid_ext gle;
	struct smc_clc_msg_trail trl;
	struct kvec vec[5];
	struct msghdr msg;
	int i, len;

	/* send SMC Confirm CLC msg */
	clc = (struct smc_clc_msg_accept_confirm *)clc_v2;
	clc->hdr.version = version;	/* SMC version */
	if (first_contact)
		clc->hdr.typev2 |= SMC_FIRST_CONTACT_MASK;
	if (conn->lgr->is_smcd) {
		/* SMC-D specific settings */
		memcpy(clc->hdr.eyecatcher, SMCD_EYECATCHER,
		       sizeof(SMCD_EYECATCHER));
		clc->hdr.typev1 = SMC_TYPE_D;
		clc->d0.gid = conn->lgr->smcd->local_gid;
		clc->d0.token = conn->rmb_desc->token;
		clc->d0.dmbe_size = conn->rmbe_size_short;
		clc->d0.dmbe_idx = 0;
		memcpy(&clc->d0.linkid, conn->lgr->id, SMC_LGR_ID_SIZE);
		if (version == SMC_V1) {
			clc->hdr.length = htons(SMCD_CLC_ACCEPT_CONFIRM_LEN);
		} else {
<<<<<<< HEAD
			clc_v2->chid = htons(smc_ism_get_chid(conn->lgr->smcd));
			if (eid[0])
				memcpy(clc_v2->eid, eid, SMC_MAX_EID_LEN);
=======
			clc_v2->d1.chid =
				htons(smc_ism_get_chid(conn->lgr->smcd));
			if (eid && eid[0])
				memcpy(clc_v2->d1.eid, eid, SMC_MAX_EID_LEN);
>>>>>>> 24f7cf9b
			len = SMCD_CLC_ACCEPT_CONFIRM_LEN_V2;
			if (first_contact)
				smc_clc_fill_fce(&fce, &len);
			clc_v2->hdr.length = htons(len);
		}
		memcpy(trl.eyecatcher, SMCD_EYECATCHER,
		       sizeof(SMCD_EYECATCHER));
	} else {
		struct smc_link *link = conn->lnk;

		/* SMC-R specific settings */
		link = conn->lnk;
		memcpy(clc->hdr.eyecatcher, SMC_EYECATCHER,
		       sizeof(SMC_EYECATCHER));
		clc->hdr.typev1 = SMC_TYPE_R;
		clc->hdr.length = htons(SMCR_CLC_ACCEPT_CONFIRM_LEN);
		memcpy(clc->r0.lcl.id_for_peer, local_systemid,
		       sizeof(local_systemid));
		memcpy(&clc->r0.lcl.gid, link->gid, SMC_GID_SIZE);
		memcpy(&clc->r0.lcl.mac, &link->smcibdev->mac[link->ibport - 1],
		       ETH_ALEN);
		hton24(clc->r0.qpn, link->roce_qp->qp_num);
		clc->r0.rmb_rkey =
			htonl(conn->rmb_desc->mr_rx[link->link_idx]->rkey);
		clc->r0.rmbe_idx = 1; /* for now: 1 RMB = 1 RMBE */
		clc->r0.rmbe_alert_token = htonl(conn->alert_token_local);
		switch (clc->hdr.type) {
		case SMC_CLC_ACCEPT:
			clc->r0.qp_mtu = link->path_mtu;
			break;
		case SMC_CLC_CONFIRM:
			clc->r0.qp_mtu = min(link->path_mtu, link->peer_mtu);
			break;
		}
		clc->r0.rmbe_size = conn->rmbe_size_short;
		clc->r0.rmb_dma_addr = cpu_to_be64((u64)sg_dma_address
				(conn->rmb_desc->sgt[link->link_idx].sgl));
		hton24(clc->r0.psn, link->psn_initial);
		if (version == SMC_V1) {
			clc->hdr.length = htons(SMCR_CLC_ACCEPT_CONFIRM_LEN);
		} else {
			if (eid && eid[0])
				memcpy(clc_v2->r1.eid, eid, SMC_MAX_EID_LEN);
			len = SMCR_CLC_ACCEPT_CONFIRM_LEN_V2;
			if (first_contact) {
				smc_clc_fill_fce(&fce, &len);
				fce.v2_direct = !link->lgr->uses_gateway;
				memset(&gle, 0, sizeof(gle));
				if (ini && clc->hdr.type == SMC_CLC_CONFIRM) {
					gle.gid_cnt = ini->smcrv2.gidlist.len;
					len += sizeof(gle);
					len += gle.gid_cnt * sizeof(gle.gid[0]);
				} else {
					len += sizeof(gle.reserved);
				}
			}
			clc_v2->hdr.length = htons(len);
		}
		memcpy(trl.eyecatcher, SMC_EYECATCHER, sizeof(SMC_EYECATCHER));
	}

	memset(&msg, 0, sizeof(msg));
	i = 0;
	vec[i].iov_base = clc_v2;
	if (version > SMC_V1)
		vec[i++].iov_len = (clc->hdr.typev1 == SMC_TYPE_D ?
					SMCD_CLC_ACCEPT_CONFIRM_LEN_V2 :
					SMCR_CLC_ACCEPT_CONFIRM_LEN_V2) -
				   sizeof(trl);
	else
		vec[i++].iov_len = (clc->hdr.typev1 == SMC_TYPE_D ?
						SMCD_CLC_ACCEPT_CONFIRM_LEN :
						SMCR_CLC_ACCEPT_CONFIRM_LEN) -
				   sizeof(trl);
	if (version > SMC_V1 && first_contact) {
		vec[i].iov_base = &fce;
		vec[i++].iov_len = sizeof(fce);
		if (!conn->lgr->is_smcd) {
			if (clc->hdr.type == SMC_CLC_CONFIRM) {
				vec[i].iov_base = &gle;
				vec[i++].iov_len = sizeof(gle);
				vec[i].iov_base = &ini->smcrv2.gidlist.list;
				vec[i++].iov_len = gle.gid_cnt *
						   sizeof(gle.gid[0]);
			} else {
				vec[i].iov_base = &gle.reserved;
				vec[i++].iov_len = sizeof(gle.reserved);
			}
		}
	}
	vec[i].iov_base = &trl;
	vec[i++].iov_len = sizeof(trl);
	return kernel_sendmsg(smc->clcsock, &msg, vec, 1,
			      ntohs(clc->hdr.length));
}

/* send CLC CONFIRM message across internal TCP socket */
int smc_clc_send_confirm(struct smc_sock *smc, bool clnt_first_contact,
<<<<<<< HEAD
			 u8 version, u8 *eid)
=======
			 u8 version, u8 *eid, struct smc_init_info *ini)
>>>>>>> 24f7cf9b
{
	struct smc_clc_msg_accept_confirm_v2 cclc_v2;
	int reason_code = 0;
	int len;

	/* send SMC Confirm CLC msg */
	memset(&cclc_v2, 0, sizeof(cclc_v2));
	cclc_v2.hdr.type = SMC_CLC_CONFIRM;
	len = smc_clc_send_confirm_accept(smc, &cclc_v2, clnt_first_contact,
<<<<<<< HEAD
					  version, eid);
=======
					  version, eid, ini);
>>>>>>> 24f7cf9b
	if (len < ntohs(cclc_v2.hdr.length)) {
		if (len >= 0) {
			reason_code = -ENETUNREACH;
			smc->sk.sk_err = -reason_code;
		} else {
			smc->sk.sk_err = smc->clcsock->sk->sk_err;
			reason_code = -smc->sk.sk_err;
		}
	}
	return reason_code;
}

/* send CLC ACCEPT message across internal TCP socket */
int smc_clc_send_accept(struct smc_sock *new_smc, bool srv_first_contact,
			u8 version, u8 *negotiated_eid)
{
	struct smc_clc_msg_accept_confirm_v2 aclc_v2;
	int len;

	memset(&aclc_v2, 0, sizeof(aclc_v2));
	aclc_v2.hdr.type = SMC_CLC_ACCEPT;
	len = smc_clc_send_confirm_accept(new_smc, &aclc_v2, srv_first_contact,
<<<<<<< HEAD
					  version, negotiated_eid);
=======
					  version, negotiated_eid, NULL);
>>>>>>> 24f7cf9b
	if (len < ntohs(aclc_v2.hdr.length))
		len = len >= 0 ? -EPROTO : -new_smc->clcsock->sk->sk_err;

	return len > 0 ? 0 : len;
}

void smc_clc_get_hostname(u8 **host)
{
	*host = &smc_hostname[0];
}

void __init smc_clc_init(void)
{
	struct new_utsname *u;

	memset(smc_hostname, _S, sizeof(smc_hostname)); /* ASCII blanks */
	u = utsname();
	memcpy(smc_hostname, u->nodename,
	       min_t(size_t, strlen(u->nodename), sizeof(smc_hostname)));

	INIT_LIST_HEAD(&smc_clc_eid_table.list);
	rwlock_init(&smc_clc_eid_table.lock);
	smc_clc_eid_table.ueid_cnt = 0;
	smc_clc_eid_table.seid_enabled = 1;
}

void smc_clc_exit(void)
{
	smc_clc_ueid_remove(NULL);
}<|MERGE_RESOLUTION|>--- conflicted
+++ resolved
@@ -115,8 +115,6 @@
 	return rc;
 }
 
-<<<<<<< HEAD
-=======
 int smc_clc_ueid_count(void)
 {
 	int count;
@@ -128,7 +126,6 @@
 	return count;
 }
 
->>>>>>> 24f7cf9b
 int smc_nl_add_ueid(struct sk_buff *skb, struct genl_info *info)
 {
 	struct nlattr *nla_ueid = info->attrs[SMC_NLA_EID_TABLE_ENTRY];
@@ -313,12 +310,8 @@
 
 	negotiated_eid[0] = 0;
 	read_lock(&smc_clc_eid_table.lock);
-<<<<<<< HEAD
-	if (smc_clc_eid_table.seid_enabled &&
-=======
 	if (peer_eid && local_eid &&
 	    smc_clc_eid_table.seid_enabled &&
->>>>>>> 24f7cf9b
 	    smc_v2_ext->hdr.flag.seid &&
 	    !memcmp(peer_eid, local_eid, SMC_MAX_EID_LEN)) {
 		memcpy(negotiated_eid, peer_eid, SMC_MAX_EID_LEN);
@@ -892,10 +885,7 @@
 						pclc_prfx->ipv6_prefixes_cnt *
 						sizeof(ipv6_prfx[0]);
 		pclc_smcd->v2_ext_offset = htons(v2_ext_offset);
-<<<<<<< HEAD
-=======
 		plen += sizeof(*v2_ext);
->>>>>>> 24f7cf9b
 
 		read_lock(&smc_clc_eid_table.lock);
 		v2_ext->hdr.eid_cnt = smc_clc_eid_table.ueid_cnt;
@@ -905,12 +895,6 @@
 			memcpy(v2_ext->user_eids[i++], ueident->eid,
 			       sizeof(ueident->eid));
 		}
-<<<<<<< HEAD
-		v2_ext->hdr.flag.seid = smc_clc_eid_table.seid_enabled;
-		read_unlock(&smc_clc_eid_table.lock);
-		v2_ext->hdr.ism_gid_cnt = ini->ism_offered_cnt;
-		v2_ext->hdr.flag.release = SMC_RELEASE;
-=======
 		read_unlock(&smc_clc_eid_table.lock);
 	}
 	if (smcd_indicated(ini->smc_type_v2)) {
@@ -918,7 +902,6 @@
 
 		v2_ext->hdr.flag.seid = smc_clc_eid_table.seid_enabled;
 		v2_ext->hdr.ism_gid_cnt = ini->ism_offered_cnt;
->>>>>>> 24f7cf9b
 		v2_ext->hdr.smcd_v2_ext_offset = htons(sizeof(*v2_ext) -
 				offsetofend(struct smc_clnt_opts_area_hdr,
 					    smcd_v2_ext_offset) +
@@ -964,20 +947,12 @@
 		vec[i].iov_base = v2_ext;
 		vec[i++].iov_len = sizeof(*v2_ext) +
 				   (v2_ext->hdr.eid_cnt * SMC_MAX_EID_LEN);
-<<<<<<< HEAD
-		vec[i].iov_base = smcd_v2_ext;
-		vec[i++].iov_len = sizeof(*smcd_v2_ext);
-		if (ini->ism_offered_cnt) {
-			vec[i].iov_base = gidchids;
-			vec[i++].iov_len = ini->ism_offered_cnt *
-=======
 		if (smcd_indicated(ini->smc_type_v2)) {
 			vec[i].iov_base = smcd_v2_ext;
 			vec[i++].iov_len = sizeof(*smcd_v2_ext);
 			if (ini->ism_offered_cnt) {
 				vec[i].iov_base = gidchids;
 				vec[i++].iov_len = ini->ism_offered_cnt *
->>>>>>> 24f7cf9b
 					sizeof(struct smc_clc_smcd_gid_chid);
 			}
 		}
@@ -1002,11 +977,7 @@
 static int smc_clc_send_confirm_accept(struct smc_sock *smc,
 				       struct smc_clc_msg_accept_confirm_v2 *clc_v2,
 				       int first_contact, u8 version,
-<<<<<<< HEAD
-				       u8 *eid)
-=======
 				       u8 *eid, struct smc_init_info *ini)
->>>>>>> 24f7cf9b
 {
 	struct smc_connection *conn = &smc->conn;
 	struct smc_clc_msg_accept_confirm *clc;
@@ -1035,16 +1006,10 @@
 		if (version == SMC_V1) {
 			clc->hdr.length = htons(SMCD_CLC_ACCEPT_CONFIRM_LEN);
 		} else {
-<<<<<<< HEAD
-			clc_v2->chid = htons(smc_ism_get_chid(conn->lgr->smcd));
-			if (eid[0])
-				memcpy(clc_v2->eid, eid, SMC_MAX_EID_LEN);
-=======
 			clc_v2->d1.chid =
 				htons(smc_ism_get_chid(conn->lgr->smcd));
 			if (eid && eid[0])
 				memcpy(clc_v2->d1.eid, eid, SMC_MAX_EID_LEN);
->>>>>>> 24f7cf9b
 			len = SMCD_CLC_ACCEPT_CONFIRM_LEN_V2;
 			if (first_contact)
 				smc_clc_fill_fce(&fce, &len);
@@ -1143,11 +1108,7 @@
 
 /* send CLC CONFIRM message across internal TCP socket */
 int smc_clc_send_confirm(struct smc_sock *smc, bool clnt_first_contact,
-<<<<<<< HEAD
-			 u8 version, u8 *eid)
-=======
 			 u8 version, u8 *eid, struct smc_init_info *ini)
->>>>>>> 24f7cf9b
 {
 	struct smc_clc_msg_accept_confirm_v2 cclc_v2;
 	int reason_code = 0;
@@ -1157,11 +1118,7 @@
 	memset(&cclc_v2, 0, sizeof(cclc_v2));
 	cclc_v2.hdr.type = SMC_CLC_CONFIRM;
 	len = smc_clc_send_confirm_accept(smc, &cclc_v2, clnt_first_contact,
-<<<<<<< HEAD
-					  version, eid);
-=======
 					  version, eid, ini);
->>>>>>> 24f7cf9b
 	if (len < ntohs(cclc_v2.hdr.length)) {
 		if (len >= 0) {
 			reason_code = -ENETUNREACH;
@@ -1184,11 +1141,7 @@
 	memset(&aclc_v2, 0, sizeof(aclc_v2));
 	aclc_v2.hdr.type = SMC_CLC_ACCEPT;
 	len = smc_clc_send_confirm_accept(new_smc, &aclc_v2, srv_first_contact,
-<<<<<<< HEAD
-					  version, negotiated_eid);
-=======
 					  version, negotiated_eid, NULL);
->>>>>>> 24f7cf9b
 	if (len < ntohs(aclc_v2.hdr.length))
 		len = len >= 0 ? -EPROTO : -new_smc->clcsock->sk->sk_err;
 
