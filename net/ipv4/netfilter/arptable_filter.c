// SPDX-License-Identifier: GPL-2.0-only
/*
 * Filtering ARP tables module.
 *
 * Copyright (C) 2002 David S. Miller (davem@redhat.com)
 *
 */

#include <linux/module.h>
#include <linux/netfilter/x_tables.h>
#include <linux/netfilter_arp/arp_tables.h>
#include <linux/slab.h>

MODULE_LICENSE("GPL");
MODULE_AUTHOR("David S. Miller <davem@redhat.com>");
MODULE_DESCRIPTION("arptables filter table");

#define FILTER_VALID_HOOKS ((1 << NF_ARP_IN) | (1 << NF_ARP_OUT) | \
			   (1 << NF_ARP_FORWARD))

static const struct xt_table packet_filter = {
	.name		= "filter",
	.valid_hooks	= FILTER_VALID_HOOKS,
	.me		= THIS_MODULE,
	.af		= NFPROTO_ARP,
	.priority	= NF_IP_PRI_FILTER,
};

static struct nf_hook_ops *arpfilter_ops __read_mostly;

static int arptable_filter_table_init(struct net *net)
{
	struct arpt_replace *repl;
	int err;

	repl = arpt_alloc_initial_table(&packet_filter);
	if (repl == NULL)
		return -ENOMEM;
	err = arpt_register_table(net, &packet_filter, repl, arpfilter_ops);
	kfree(repl);
	return err;
}

static void __net_exit arptable_filter_net_pre_exit(struct net *net)
{
	arpt_unregister_table_pre_exit(net, "filter");
}

static void __net_exit arptable_filter_net_exit(struct net *net)
{
	arpt_unregister_table(net, "filter");
}

static struct pernet_operations arptable_filter_net_ops = {
	.exit = arptable_filter_net_exit,
	.pre_exit = arptable_filter_net_pre_exit,
};

static int __init arptable_filter_init(void)
{
	int ret = xt_register_template(&packet_filter,
				       arptable_filter_table_init);

	if (ret < 0)
		return ret;

<<<<<<< HEAD
	arpfilter_ops = xt_hook_ops_alloc(&packet_filter, arptable_filter_hook);
=======
	arpfilter_ops = xt_hook_ops_alloc(&packet_filter, arpt_do_table);
>>>>>>> df0cc57e
	if (IS_ERR(arpfilter_ops)) {
		xt_unregister_template(&packet_filter);
		return PTR_ERR(arpfilter_ops);
	}

	ret = register_pernet_subsys(&arptable_filter_net_ops);
	if (ret < 0) {
		xt_unregister_template(&packet_filter);
		kfree(arpfilter_ops);
		return ret;
	}

	return ret;
}

static void __exit arptable_filter_fini(void)
{
	unregister_pernet_subsys(&arptable_filter_net_ops);
	xt_unregister_template(&packet_filter);
	kfree(arpfilter_ops);
}

module_init(arptable_filter_init);
module_exit(arptable_filter_fini);<|MERGE_RESOLUTION|>--- conflicted
+++ resolved
@@ -64,11 +64,7 @@
 	if (ret < 0)
 		return ret;
 
-<<<<<<< HEAD
-	arpfilter_ops = xt_hook_ops_alloc(&packet_filter, arptable_filter_hook);
-=======
 	arpfilter_ops = xt_hook_ops_alloc(&packet_filter, arpt_do_table);
->>>>>>> df0cc57e
 	if (IS_ERR(arpfilter_ops)) {
 		xt_unregister_template(&packet_filter);
 		return PTR_ERR(arpfilter_ops);
