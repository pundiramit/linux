--- conflicted
+++ resolved
@@ -90,15 +90,9 @@
 	dev_err(adev->dev,
 		"MMVM_L2_PROTECTION_FAULT_STATUS:0x%08X\n",
 		status);
-<<<<<<< HEAD
-	switch (adev->asic_type) {
-	case CHIP_VANGOGH:
-	case CHIP_YELLOW_CARP:
-=======
 	switch (adev->ip_versions[MMHUB_HWIP][0]) {
 	case IP_VERSION(2, 3, 0):
 	case IP_VERSION(2, 4, 0):
->>>>>>> df0cc57e
 		mmhub_cid = mmhub_client_ids_vangogh[cid][rw];
 		break;
 	default:
