--- conflicted
+++ resolved
@@ -94,14 +94,9 @@
 		intel_uncore_forcewake_put(&i915->uncore, FORCEWAKE_ALL);
 	}
 
-<<<<<<< HEAD
-=======
 	/* Defer dropping the display power well for 100ms, it's slow! */
->>>>>>> a7196caf
 	GEM_BUG_ON(!wakeref);
 	intel_display_power_put_async(i915, POWER_DOMAIN_GT_IRQ, wakeref);
-
-	i915_globals_park();
 
 	i915_globals_park();
 
