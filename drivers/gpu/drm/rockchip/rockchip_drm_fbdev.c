--- conflicted
+++ resolved
@@ -82,10 +82,6 @@
 		goto out;
 	}
 
-<<<<<<< HEAD
-	fbi->par = helper;
-=======
->>>>>>> 0ecfebd2
 	fbi->fbops = &rockchip_drm_fbdev_ops;
 
 	fb = helper->fb;
